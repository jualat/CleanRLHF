# CleanRLHF

[![python](https://img.shields.io/badge/Python-~3.10-3776AB.svg?style=flat&logo=python&logoColor=white)](https://www.python.org)
[![ci workflow](https://github.com/jualat/CleanRLHF/actions/workflows/pre-commit.yml/badge.svg)](https://pre-commit.com/)
[![pytorch](https://img.shields.io/badge/PyTorch-~2.5-EE4C2C.svg?style=flat&logo=pytorch)](https://pytorch.org)
[![Code style: black](https://img.shields.io/badge/code%20style-black-000000.svg)](https://github.com/psf/black)
[![GitHub last commit (branch)](https://img.shields.io/github/last-commit/jualat/CleanRLHF/main)](https://github.com/jualat/CleanRLHF/pulse)
[![GitHub Issues or Pull Requests](https://img.shields.io/github/issues-closed/jualat/CleanRLHF)](https://github.com/jualat/CleanRLHF/pulls)

A framework for Reinforcement Learning from Human Feedback.


| Swimmer (🟣 Human Feedback)                          | Raise one leg (🟣 Human Feedback)             | Hopper (🔵 Synthetic Feedback)                     | Cheetah (🔵 Synthetic Feedback)                             |
|------------------------------------------------------|-----------------------------------------------|----------------------------------------------------|-------------------------------------------------------------|
| ![](./media/swimmer_human_feedback.gif)              | ![](./media/ant_raise_leg_human_feedback.gif) | ![](./media/hopper_synthetic_feedback.gif)         | ![](./media/cheetah_synthetic_feedback.gif)                 |
| A flexible agent optimized for a swimming-like motion. | A quadruped agent trained to balance on three legs. | A single-legged agent learning to hop efficiently. | A fast quadrupedal agent mimicking a cheetah’s gait. |

| Windmill (Clockwise) (🟣 Human Feedback) | Windmill (Counterclockwise) (🟣 Human Feedback)                               |
|------------------------------------------|-------------------------------------------------------------------------------|
| ![](./media/windmill_clockwise.gif)      | ![](./media/windmill_counterclockwise.gif)                                    |
| A card pole swinging like a windmill.    | A card pole swinging like a windmill (but in the other direction).            |

## 📚 Table of contents

* [Introduction](#-introduction)
* [Performance](#-performance)
* [Getting Started](#-getting-started)
  * [Prerequisites](#prerequisites)
  * [Installing the Dependencies](#installing-the-dependencies)
* [Usage](#-usage)
  * [Basic Code Execution](#basic-code-execution)
  * [Human Feedback](#human-feedback)
* [Features](#-features)
  * [Unsupervised Exploration](#unsupervised-exploration)
  * [Trajectory Sampling](#trajectory-sampling)
  * [Trajectory Scheduling](#trajectory-scheduling)
  * [SURF](#surf)
  * [RUNE](#rune)
  * [Video Recording & Rendering](#video-recording--rendering)
  * [Model Saving/Loading](#model-savingloading)
  * [Evaluation](#evaluation)
  * [Tracking](#tracking)
  * [Hyperparameter Tuning](#hyperparameter-tuning)
  * [Environments](#environments)
  * [Toolbox](#toolbox)


## 👋 Introduction

This framework implements RLHF and is oriented towards [PEBBLE](https://arxiv.org/abs/2106.05091). It is based on [SAC](https://arxiv.org/abs/1801.01290), an off-policy actor-critic algorithm for deep RL.

There also exists an implementation of [PrefPPO](https://arxiv.org/abs/1706.03741), which is a faster but less efficient approach to RLHF. Additionally to the implementations of these two papers, several features have been added, which are aimed at improving the performance as well as the user experience of our program. The features are [discussed](#-performance) and [documented](#-features) below.


## 🚀 Performance

We logged all our runs on [Weights & Biases](https://wandb.ai/) and created a report showcasing the performance of our framework. The report can be found [here](https://api.wandb.ai/links/cleanRLHF/21ohn4os).


## 💡 Getting Started

### Prerequisites

Ensure the following are installed on your system:

* [poetry](https://python-poetry.org/docs/#installation)
* Python 3.10+
* xvfb (`sudo apt install xvfb` on Debian-based systems)
* ffmpeg (`sudo apt install ffmpeg` on Debian-based systems)

If you want to contribute, consider installing:
* [pre-commit](https://pre-commit.com/#install)

### Installing the Dependencies

1. Clone this repository and cd into it:

```bash
git clone https://github.com/jualat/CleanRLHF.git
cd CleanRLHF
```

2. Execute this command to install all dependencies automatically:

```bash
poetry install
```


## 🎯 Usage

### Basic Code Execution

To run the code, execute the following command from the `framework` directory, replacing Hopper-v5 with the desired environment ID (for an overview of all available environments, see [Environments](#environments)):

```bash
poetry run python3 sac_rlhf.py --env-id Hopper-v5
```

Use the xvfb-run command to execute the script in a headless Linux environment:

```bash
xvfb-run -- python3 sac_rlhf.py --env-id Hopper-v5
```

Setting the right hyperparameters is crucial for performance. Consider looking at our methods for [hyperparameter tuning](#hyperparameter-tuning) and/or check whether there exists a script [`scripts/<human|synthetic>_<sac|ppo>_<env_with_version>[_<task>].sh`](./scripts/) with the hyperparameters that we found to work best for a specific environment.

### Human Feedback

![](./media/feedback_server.png)

To enable human feedback (instead of simulated feedback), use the `--teacher-feedback-mode` flag:

```bash
poetry run python3 sac_rlhf.py --teacher-feedback-mode human
```

Use the `--feedback-server-autostart` flag to automatically start the feedback server on http://localhost:5001/. You can additionally configure the address of the server:

```bash
poetry run python3 sac_rlhf.py --feedback-server-url remoteurl:1234
```

You can also manually start the feedback server by running the following command from the top directory of this repo:

```bash
python3 humanFeedback/feedback_server.py
```


## ✈️ Features

For a full list of available command-line arguments, take a look at `sac_rlhf.py` or run:
```bash
poetry run python3 sac_rlhf.py -h
```

### Unsupervised Exploration

At the beginning of a RLHF run, the models are initialized randomly and thus might not explore states sufficiently. Since informative queries are essential for the training's success, this is a major challenge. [Lee et al.](https://arxiv.org/abs/2106.05091) handle this issue using the environment's state entropy as an intrinsic reward in unsupervised pre-exploration.

Unsupervised pre-training is enabled by default and can be disabled with the `--no-unsupervised-exploration` flag.

It suffices to do pre-exploration only once per environment on your machine, for details see [Model Saving/Loading](#model-savingloading).

### Trajectory Sampling

Every trajectory that the agent produces during the training is saved in the replay buffer. Sampling random pairs of such trajectories for consultation of the human expert is inefficient. [Lee et al.](https://arxiv.org/abs/2106.05091) propose two methods for more profitable trajectory sampling. Note that the methods utilize ensemble reward models, a technique for improving training stability.

* **Disagree**: If, given a pair of trajectories, the models are not sure which one to prefer (i.e. the standard deviation of the preferences given by the members of the ensemble is high), then it is efficient to ask the human expert.
* **Entropy**: If a pair of trajectories is near the decision boundary (i.e. the entropy of the preferences given by the members of the ensemble is high), then we prefer to consult the human teacher for this pair.

By default, disagreement sampling is used. It can be set using the `--preference-sampling` flag, must be 'uniform', 'disagree', or 'entropy'.

### Trajectory Scheduling

Because of the low knowledge of the models at the beginning of the training, it can make sense to consult the human expert more often in earlier phases of the training.

Scheduling must be either 'linear' or 'exponential' and is set to be the latter by default. It can be adjusted with the `--teacher-feedback-schedule` flag.

### SURF

Collecting human feedback on a scale is pretty costly. An idea proposed by [Park et al.](https://arxiv.org/abs/2203.10050) is to use data augmentation to extract the highest possible amount of information from human labels. Specifically, SURF utilizes pseudo-labeling and temporal cropping for its purposes.

SURF is enabled by default and can be disabled with the `--no-surf` flag.

Feature-specific optional arguments:

| Argument | Description | Default | Type |
| -------- | ----------- | ------- | ---- |
| `--unlabeled-batch-ratio` | Ratio between the sizes of teacher-labeled and pseudo-labeled batches | `1` | `int` |
| `--surf-sampling-strategy` | Trajectory sampling strategy for SURF's pseudo-labeling (cf. [Trajectory Sampling](#trajectory-sampling)) | `uniform` | `str` |
| `--surf-tau` | Confidence threshold of the preference-predictor for pseudo-labeling | `0.999` | `float` |
| `--lambda-ssl` | Weight of the pseudo-labeled loss in the reward-net optimization | `0.1` | `float` |
| `--max-augmentation-offset` | Maximum length offset of pseudo-labeled pairs of cropped trajectories | `10` | `int` |
| `--min-augmentation-offset` | Minimum length offset of pseudo-labeled pairs of cropped trajectories | `5` | `int` |

### RUNE

The exploration/exploitation trade-off is a problem central to RL. [Liang et al.](https://arxiv.org/abs/2205.12401) present an intrinsic reward to encourage exploration.

RUNE is disabled by default and can be enabled with the `--rune` flag.

Feature-specific optional arguments:

| Argument | Description | Default | Type |
| -------- | ----------- | ------- | ---- |
| `--rune-beta` | Weight of the intrinsic reward being added to the total reward | `0.05` | `float` |
| `--rune-beta-decay` | Decay of the above-mentioned value during the training | `0.0001` | `float` |

### Video Recording & Rendering

Use the `--capture-video` flag to record a video of the agent's performance as well as rendering 
the selected trajectories for human preference:

```bash
poetry run python3 sac_rlhf.py --capture-video
```

To see the training's progress live, use the `--render-mode` flag with the `human` argument as follows:

```bash
poetry run python3 sac_rlhf.py --render-mode human
```

Note: Only either one of the above options can be used in a run.

### Model Saving/Loading

<!--TODO-->
(Remove if deprecated)

Once you have done unsupervised pre-exploration, the replay buffer and the model are automatically saved in `./models/[RUN]/[EXPLORATION_STEPS]/`.
To save time, instead of exploring the same environment every time, you can now load both results, e.g.:

```bash
poetry run python3 sac_rlhf.py --exploration-load --path-to-replay-buffer models/myrun/10000/replay_buffer.pth --path-to-model models/myrun/10000/checkpoint.pth
```

Note that the states of both objects are also saved at the end of a run or on KeyBoardInterrupt.

### Evaluation

After training a model, you can evaluate it and generate videos of its behavior by running the following command:
```bash
poetry run python3 ./utils/evaluation.py --path-to-model <PATH> --env-id <ENV_ID>
```

### Tracking

#### [Weights & Biases](https://wandb.ai/)

Use the `--track  --wandb-project-name <PROJECT_NAME> --wandb-entity <WANDB_ENTITY>` flag to activate tracking via Weights &
Biases:

```bash
wandb login
poetry run python3 sac_rlhf.py --track  --wandb-project-name <PROJECT_NAME> --wandb-entity <WANDB_ENTITY>
```

#### [Tensorboard](https://www.tensorflow.org/tensorboard)

Run the following command to start a local instance of TensorBoard:

```bash
tensorboard --logdir=runs
```

You can access the TensorBoard at http://localhost:6006/

### Hyperparameter Tuning

The [`sweep.py`](./framework/sweep.py) script automates hyperparameter optimization using Weights & Biases (W&B) Sweeps. 

#### How to Run a Sweep:
1. Specify the Hyperparameter Config:

   Place your sweep configuration in `sweep_config/<SWEEP_NAME>.yaml`.


2. Run the Sweep with W&B:

   ```bash
   poetry run python3 sweep.py --project-name <PROJECT_NAME> --entity <WANDB_ENTITY> --sweep-count <N_RUNS> --config-filename ./sweep_config/<SWEEP_NAME>.yaml --algorithm <ALGORITHM>
   ```

   Arguments:

   | Argument | Description |
   | -------- | ----------- |
   | `--sweep-count` | Number of runs to launch in this session. |
   | `--project-name` | The name of your W&B project. |
   | `--entity` | Your W&B entity (team or username). |
   | `--algorithm` | Algorithm to run, must be 'sac-rlhf' (default), 'pref-ppo,' 'sac,' or 'ppo' |


3. Run the Sweep with Sweep ID:

   ```bash
   poetry run python3 sweep.py --project-name --sweep_id <SWEEP_ID> --sweep_count 3 --algorithm <ALGORITHM>
   ```

   Arguments:

   | Argument | Description |
   | -------- | ----------- |
   | `--sweep_id` | You can find this ID on the W&B dashboard. |
   | `--algorithm` | Algorithm to run, must be 'sac-rlhf' (default), 'pref-ppo,' 'sac,' or 'ppo' |

#### How to Run a Sweep on SLURM:

1. Setup a virtual environment and install the dependencies:

   > Note: This step is only required once. It'll install Miniconda, installs Python3.10, creates a virtual environment
   > and executes the `poetry install` command.
   > It also clones the CleanRLHF repository into ~/workspace directory

   ```bash
   cd slurm
   sh setup_venv.sh
   ```

2. Adjust `slurm/wandb_sweep.sbatch` to your needs:

   Make sure to replace the email to receive notifications and update absolute paths.

   ```
   #SBATCH --mail-user=yourname@campus.lmu.de
   #SBATCH --mail-type=ALL
   #SBATCH --chdir=/home/k/user/workspace/cleanrlhf/framework
   #SBATCH --output=/home/k/user/workspace/cleanrlhf/framework/slurm/slurm.%j.%N.out
   #SBATCH --error=/home/k/user/workspace/cleanrlhf/framework/slurm/slurm.%j.%N.err
   ```

   Finally, replace the last line of the file with the startup command of your sweep.

3. Submit the job to the SLURM cluster:

   > Note: You'll be prompted to paste your WAND API key. You can find it on your W&B dashboard.

   ```bash
   sh start_job.sh
   ```
   
   The command returns a job ID. You can check the status of your job with `squeue -u <username>`.

### Environments

#### [Mujoco](https://gymnasium.farama.org/environments/mujoco/)

All Mujoco environments are supported.

#### [Deepmind Control Suite](https://github.com/google-deepmind/dm_control/blob/main/dm_control/suite/README.md)

Almost all environments from the Deepmind Control Suite are supported. For a full list, check out [dm_control_working_envs.md](./framework/environment/dm_control_working_envs.md).

### Toolbox

<<<<<<< HEAD
In addition to the framework, we have created a toolbox to compare runs of the framework. The tool as well as its documentation can be found in the [⁠ toolbox ⁠](https://github.com/jualat/CleanRLHF/tree/main/toolbox#readme) subdirectory.

![Teaser](./media/toolbox_evaluation_teaser.png)
=======
In addition to the framework, we have created a toolbox to compare runs of the framework. The tool as well as its documentation can be found in the [`toolbox`](./toolbox#readme) subdirectory.
>>>>>>> 3c701807
<|MERGE_RESOLUTION|>--- conflicted
+++ resolved
@@ -336,10 +336,6 @@
 
 ### Toolbox
 
-<<<<<<< HEAD
-In addition to the framework, we have created a toolbox to compare runs of the framework. The tool as well as its documentation can be found in the [⁠ toolbox ⁠](https://github.com/jualat/CleanRLHF/tree/main/toolbox#readme) subdirectory.
-
-![Teaser](./media/toolbox_evaluation_teaser.png)
-=======
-In addition to the framework, we have created a toolbox to compare runs of the framework. The tool as well as its documentation can be found in the [`toolbox`](./toolbox#readme) subdirectory.
->>>>>>> 3c701807
+In addition to the framework, we have created a toolbox to compare runs of the framework. The tool as well as its documentation can be found in the [⁠ toolbox ⁠](./toolbox#readme) subdirectory.
+
+![Teaser](./media/toolbox_evaluation_teaser.png)