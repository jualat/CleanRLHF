--- conflicted
+++ resolved
@@ -1,18 +1,8 @@
 import os
 import logging
-<<<<<<< HEAD
-import gymnasium as gym
-import torch
-import cv2
-=======
 import cv2
 import gymnasium as gym
 import torch
-
-from replay_buffer import ReplayBuffer, Trajectory
-from env import is_mujoco_env
->>>>>>> 9bea66b8
-
 from replay_buffer import ReplayBuffer, Trajectory
 from env import is_mujoco_env
 
@@ -59,12 +49,8 @@
             self._write_trajectory_to_video(env, trajectory, writer)
         except Exception as e:
             logging.error(
-<<<<<<< HEAD
                 f"Error recording trajectory (start_idx={start_idx}, end_idx={end_idx}, env_idx={env_idx}): {e}",
                 exc_info=True,
-=======
-                f"Error recording trajectory (start_idx={start_idx}, end_idx={end_idx}, env_idx={env_idx}): {e}"
->>>>>>> 9bea66b8
             )
         finally:
             if writer:
@@ -122,11 +108,7 @@
         else:
             actions = trajectory.samples.actions
             for action in actions:
-<<<<<<< HEAD
                 if isinstance(action, torch.Tensor):
                     action = action.detach().cpu().numpy()
-=======
-                action = action.detach().cpu().numpy()
->>>>>>> 9bea66b8
                 env.step(action)
                 writer.write(env.render())