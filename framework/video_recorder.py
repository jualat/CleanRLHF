--- conflicted
+++ resolved
@@ -1,12 +1,7 @@
 import logging
 import os
 
-<<<<<<< HEAD
 import glfw
-import numpy as np
-=======
-import gymnasium as gym
->>>>>>> e6951430
 import torch
 from env import FlattenVectorObservationWrapper, is_mujoco_env, make_single_env
 from gymnasium.utils.save_video import save_video
