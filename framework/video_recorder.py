import logging
import os

import torch
from env import is_mujoco_env, make_single_env
from gymnasium.utils.save_video import save_video
from replay_buffer import ReplayBuffer, Trajectory
import re



class VideoRecorder:
    """
    Records videos from the replay buffer by replaying the actions.
    This allows you to visualize specific trajectories without having to generate videos
    for all trajectories during training.
    :param rb: The replay buffer storing the complete trajectories
    :param seed: Seed for the environment
    :param env_id: The gym environment ID to use for replaying the actions
    """

    def __init__(
        self,
        rb: ReplayBuffer,
        seed: int,
        env_id: str,
        dm_control: bool,
    ):
        self.rb = rb
        self.seed = seed
        self.env_id = env_id
        self.dm_control = dm_control

    def record_trajectory(self, trajectory: Trajectory, run_name: str, fps=30):
        start_idx = trajectory.replay_buffer_start_idx
        end_idx = trajectory.replay_buffer_end_idx
        env_idx = trajectory.samples.env_idx
        length = trajectory.replay_buffer_end_idx - trajectory.replay_buffer_start_idx
        episode_index = 0
        # Ensure the directory for videos exists
        video_folder = f"./videos/{run_name}/trajectories/"
        os.makedirs(video_folder, exist_ok=True)
<<<<<<< HEAD
        name_prefix = f"trajectory_{start_idx}_{end_idx}_{env_idx}"
        env = gym.make(self.env_id, render_mode="rgb_array")
=======
        out_path = f"{video_folder}/"

        env = make_single_env(env_id=self.env_id, render="rgb_array")
>>>>>>> b8bf3486

        try:
            self._initialize_env_state(env, trajectory)
            frames = self._generate_frames(env, trajectory)
            save_video(
                frames=frames,
                video_length=length,
                video_folder=video_folder,
                fps=fps,
                name_prefix=name_prefix,
                episode_index=episode_index
            )
            video_file_name = f"{run_name}/trajectories/{name_prefix}-episode-{episode_index}.mp4"
            logging.info(f"Finished recording trajectory video: {video_file_name}")
            return video_file_name
        except Exception as e:
            logging.error(
                f"Error recording trajectory (start_idx={start_idx}, end_idx={end_idx}, env_idx={env_idx}): {e}"
            )
        finally:
            env.close()

    def _initialize_env_state(self, env, trajectory):
        """Initialize the environment state based on Mujoco or non-Mujoco trajectories."""
        if is_mujoco_env(env) or self.dm_control:
            qpos_list = trajectory.samples.qpos
            qvel_list = trajectory.samples.qvel
            env.reset(seed=self.seed)
            qpos = (
                qpos_list[0].cpu().numpy()
                if isinstance(qpos_list[0], torch.Tensor)
                else qpos_list[0]
            )

            qvel = (
                qvel_list[0].cpu().numpy()
                if isinstance(qvel_list[0], torch.Tensor)
                else qvel_list[0]
            )
            if self.dm_control:
                env.physics.set_state(qpos)
            else:
                env.unwrapped.set_state(qpos, qvel)
        else:
            env.reset(seed=self.seed)
            if hasattr(env, "state"):
                env.state = trajectory.samples.observations[0]

    def _generate_frames(self, env, trajectory):
        """Generate frames for the video from the trajectory."""
        frames = [env.render()]
        if is_mujoco_env(env) or self.dm_control:
            qpos_list = trajectory.samples.qpos
            qvel_list = trajectory.samples.qvel
            for i in range(1, len(qpos_list)):
                qpos = (
                    qpos_list[i].cpu().numpy()
                    if isinstance(qpos_list[i], torch.Tensor)
                    else qpos_list[i]
                )
                qvel = (
                    qvel_list[i].cpu().numpy()
                    if isinstance(qvel_list[i], torch.Tensor)
                    else qvel_list[i]
                )
                if self.dm_control:
                    env.physics.set_state(qpos)
                    env.physics.forward()
                    frames.append(env.render())
                else:
                    env.unwrapped.set_state(qpos, qvel)
                    frames.append(env.render())
        else:
            actions = trajectory.samples.actions
            for action in actions:
                action = action.detach().cpu().numpy()
                env.step(action)
                frames.append(env.render())
        return frames



def parse_video_filename(video_name: str):
    """
    Parse the video file name and extract trajectory-related indices.

    Example filename: trajectory_100_200_1-episode-0.mp4
    """
    match = re.match(r"trajectory_(\d+)_(\d+)_(\d+)-episode-\d+\.mp4", video_name)
    if not match:
        raise ValueError(f"Invalid video file name format: {video_name}")

    start_idx = int(match.group(1))
    end_idx = int(match.group(2))
    env_idx = int(match.group(3))
    return start_idx, end_idx, env_idx


def retrieve_trajectory_by_video_name(replay_buffer: ReplayBuffer, video_name: str, env=None) -> Trajectory:
    """
    Retrieve the trajectory object corresponding to a given video name.

    Args:
        replay_buffer (ReplayBuffer): The replay buffer.
        video_name (str): The video file name.
        env: Optional VecNormalize environment for normalizing samples.

    Returns:
        Trajectory: The corresponding trajectory object.
    """
    start_idx, end_idx, _ = parse_video_filename(video_name.split("/")[-1])
    return replay_buffer.get_trajectory(start_idx, end_idx, env)
<|MERGE_RESOLUTION|>--- conflicted
+++ resolved
@@ -40,14 +40,8 @@
         # Ensure the directory for videos exists
         video_folder = f"./videos/{run_name}/trajectories/"
         os.makedirs(video_folder, exist_ok=True)
-<<<<<<< HEAD
         name_prefix = f"trajectory_{start_idx}_{end_idx}_{env_idx}"
-        env = gym.make(self.env_id, render_mode="rgb_array")
-=======
-        out_path = f"{video_folder}/"
-
         env = make_single_env(env_id=self.env_id, render="rgb_array")
->>>>>>> b8bf3486
 
         try:
             self._initialize_env_state(env, trajectory)
