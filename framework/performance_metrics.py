--- conflicted
+++ resolved
@@ -230,12 +230,6 @@
             "evaluate/median", eval_dict["median_reward"], global_step
         )
 
-<<<<<<< HEAD
-    def log_reward_net_losses(self, loss_dict, global_step):
-        """
-        Log reward net losses to TensorBoard.
-        :param loss_dict: Dictionary of losses
-=======
     def log_losses(
         self,
         loss_dict,
@@ -244,7 +238,6 @@
         """
         Log reward net losses to TensorBoard.
         :param loss_dict: The dictionary of losses
->>>>>>> e6951430
         :param global_step: The global step
         :return:
         """
