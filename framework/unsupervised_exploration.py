--- conflicted
+++ resolved
@@ -55,14 +55,9 @@
 
         # Removing NaNs and infinite values in order to ensure the system remains robust
         if not np.all(np.isfinite(intrinsic_rewards)):
-<<<<<<< HEAD
             logging.debug(f"Non-finite intrinsic rewards detected: {intrinsic_rewards}")
-            intrinsic_rewards = np.nan_to_num(intrinsic_rewards, nan=0.0, posinf=1e6, neginf=-1e6)
-=======
-            print(f"Non-finite intrinsic rewards detected: {intrinsic_rewards}")
             intrinsic_rewards = np.nan_to_num(
                 intrinsic_rewards, nan=0.0, posinf=1e6, neginf=-1e6
             )
->>>>>>> 49d99c71
 
         return intrinsic_rewards