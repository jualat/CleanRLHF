--- conflicted
+++ resolved
@@ -2,10 +2,7 @@
 __pycache__/
 *.py[cod]
 
-<<<<<<< HEAD
-=======
 # Videos
->>>>>>> b30ece65
 videos/
 
 # Logs
