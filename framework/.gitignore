# Byte-compiled / optimized / DLL files
__pycache__/
*.py[cod]

<<<<<<< HEAD
=======
# Videos
>>>>>>> f34043ab
videos/

# Logs
runs/<|MERGE_RESOLUTION|>--- conflicted
+++ resolved
@@ -2,10 +2,7 @@
 __pycache__/
 *.py[cod]
 
-<<<<<<< HEAD
-=======
 # Videos
->>>>>>> f34043ab
 videos/
 
 # Logs
