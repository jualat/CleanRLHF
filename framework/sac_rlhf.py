--- conflicted
+++ resolved
@@ -12,21 +12,10 @@
 import torch.nn as nn
 import torch.nn.functional as F
 import torch.optim as optim
-from torch.utils.tensorboard import SummaryWriter
 import tyro
 import pickle
 import gzip
 
-<<<<<<< HEAD
-from framework.performance_metrics import PerformanceMetrics
-from framework.preference_buffer import PreferenceBuffer
-from framework.replay_buffer import ReplayBuffer
-from framework.reward_net import RewardNet, train_reward
-from framework.teacher import Teacher
-from framework.unsupervised_exploration import ExplorationRewardKNN
-from framework.video_recorder import VideoRecorder
-
-=======
 from video_recorder import VideoRecorder
 from unsupervised_exploration import ExplorationRewardKNN
 from preference_buffer import PreferenceBuffer
@@ -34,7 +23,6 @@
 from reward_net import RewardNet, train_reward
 from torch.utils.tensorboard import SummaryWriter
 from teacher import Teacher
->>>>>>> af1be6c7
 
 
 @dataclass
@@ -55,10 +43,6 @@
     """the entity (team) of wandb's project"""
     capture_video: bool = False
     """whether to capture videos of the agent performances (check out `videos` folder)"""
-<<<<<<< HEAD
-    measure_performance: str = None
-    """which measure performance metrics should be used"""
-=======
     num_envs: int = 12
     """the number of parallel environments to accelerate training. 
     Set this to the number of available CPU threads for best performance."""
@@ -66,7 +50,6 @@
     """if toggled, logger will write to a file"""
     log_level: str = "DEBUG"
     """the threshold level for the logger to print a message"""
->>>>>>> af1be6c7
 
     # Algorithm specific arguments
     env_id: str = "Hopper-v4"
@@ -130,8 +113,6 @@
     explore_learning_starts: int = 512
     """timestep to start learning in the exploration"""
 
-<<<<<<< HEAD
-=======
     # Load Model
     exploration_load: bool = False
     """skip exploration and load the pre-trained model and buffer from a file"""
@@ -140,7 +121,6 @@
     path_to_model: str = ""
     """path to model"""
 
->>>>>>> af1be6c7
 
 def make_env(env_id, seed, idx, capture_video, run_name):
     def thunk():
@@ -158,27 +138,17 @@
     return thunk
 
 
-<<<<<<< HEAD
-def select_actions(obs, actor, device, explore_step, learning_start, envs):
-    if explore_step < learning_start:
-        return np.array([envs.single_action_space.sample() for _ in range(envs.num_envs)])
-=======
 def select_actions(obs, actor, device, step, learning_start, envs):
     if step < learning_start:
         return np.array(
             [envs.single_action_space.sample() for _ in range(envs.num_envs)]
         )
->>>>>>> af1be6c7
     else:
         actions, _, _ = actor.get_action(torch.Tensor(obs).to(device))
         return actions.detach().cpu().numpy()
 
 
-<<<<<<< HEAD
-def train_q_network(data, qf1, qf2, qf1_target, qf2_target, alpha, gamma, q_optimizer, reward_net, explore):
-=======
 def train_q_network(data, qf1, qf2, qf1_target, qf2_target, alpha, gamma, q_optimizer):
->>>>>>> af1be6c7
     with torch.no_grad():
         real_rewards = data.rewards
         next_state_actions, next_state_log_pi, _ = actor.get_action(
@@ -234,8 +204,6 @@
         target_param.data.copy_(tau * param.data + (1 - tau) * target_param.data)
 
 
-<<<<<<< HEAD
-=======
 def save_model_all(run_name: str, step: int, state_dict: dict):
     model_folder = f"./models/{run_name}/{step}"
     os.makedirs(model_folder, exist_ok=True)
@@ -288,20 +256,15 @@
     logging.debug(f"Replay buffer loaded from {path}")
 
 
->>>>>>> af1be6c7
 # ALGO LOGIC: initialize agent here:
 class SoftQNetwork(nn.Module):
     def __init__(self, env):
         super().__init__()
         self.fc1 = nn.Linear(
-<<<<<<< HEAD
-            np.array(env.single_observation_space.shape).prod() + np.prod(env.single_action_space.shape), 256)
-=======
             np.array(env.single_observation_space.shape).prod()
             + np.prod(env.single_action_space.shape),
             256,
         )
->>>>>>> af1be6c7
         self.fc2 = nn.Linear(256, 256)
         self.fc3 = nn.Linear(256, 1)
 
@@ -465,23 +428,8 @@
     start_time = time.time()
 
     pref_buffer = PreferenceBuffer(
-<<<<<<< HEAD
-        (args.buffer_size // args.teacher_feedback_frequency) * args.teacher_feedback_num_queries_per_session)
-    reward_net = RewardNet(hidden_dim=256, env=envs).to(device)
-    reward_optimizer = optim.Adam(reward_net.parameters(), lr=args.teacher_learning_rate)
-    video_recorder = VideoRecorder(rb, args.seed, args.env_id)
-    metrics = PerformanceMetrics()
-
-    rb_exp = ReplayBuffer(
-        args.buffer_size,
-        envs.single_observation_space,
-        envs.single_action_space,
-        device,
-        handle_timeout_termination=False,
-=======
         (args.buffer_size // args.teacher_feedback_frequency)
         * args.teacher_feedback_num_queries_per_session
->>>>>>> af1be6c7
     )
     reward_net = RewardNet(hidden_dim=128, env=envs).to(device)
     reward_optimizer = optim.Adam(
@@ -732,32 +680,6 @@
             # TRY NOT TO MODIFY: CRUCIAL step easy to overlook
             obs = next_obs
 
-<<<<<<< HEAD
-            if global_step % 100 == 0:
-                writer.add_scalar("losses/qf1_values", qf1_a_values.mean().item(), global_step)
-                writer.add_scalar("losses/qf2_values", qf2_a_values.mean().item(), global_step)
-                writer.add_scalar("losses/qf1_loss", qf1_loss.item(), global_step)
-                writer.add_scalar("losses/qf2_loss", qf2_loss.item(), global_step)
-                writer.add_scalar("losses/qf_loss", qf_loss.item() / 2.0, global_step)
-                writer.add_scalar("losses/actor_loss", actor_loss.item(), global_step)
-                writer.add_scalar("losses/alpha", alpha, global_step)
-                print("SPS:", int(global_step / (time.time() - start_time)))
-                writer.add_scalar("charts/SPS", int(global_step / (time.time() - start_time)), global_step)
-                if args.autotune:
-                    writer.add_scalar("losses/alpha_loss", alpha_loss.item(), global_step)
-                if args.measure_performance == "pearson":
-                    metrics.add_rewards(
-                        np.concatenate(reward_net(data.observations, data.actions).detach().cpu().numpy(), axis=0),
-                        np.concatenate(data.rewards.detach().cpu().numpy(), axis=0)
-                    )
-                    pearson_corr = metrics.compute_pearson_correlation()
-                    writer.add_scalar("charts/pearson_correlation", pearson_corr, global_step)
-                    print(f"Pearson Correlation: {pearson_corr}")
-                    # metrics.reset()
-
-    envs.close()
-    writer.close()
-=======
             # ALGO LOGIC: training.
             if global_step > args.learning_starts:
                 data = rb.sample(args.batch_size)
@@ -839,5 +761,4 @@
         save_model_all(run_name, current_step, state_dict)
         save_replay_buffer(run_name, current_step, rb)
         envs.close()
-        writer.close()
->>>>>>> af1be6c7
+        writer.close()