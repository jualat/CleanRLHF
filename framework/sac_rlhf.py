--- conflicted
+++ resolved
@@ -586,7 +586,6 @@
                 or args.exploration_load
                 or args.unsupervised_exploration
             ):
-<<<<<<< HEAD
                 train_pref_buffer, val_pref_buffer = collect_feedback(
                     mode=args.teacher_feedback_mode,
                     feedback_server_url=args.feedback_server_url,
@@ -600,49 +599,10 @@
                     reward_net_val_split=args.reward_net_val_split,
                     teacher_feedback_num_queries_per_session=args.teacher_feedback_num_queries_per_session,
                     capture_video=args.capture_video,
+                    render_mode=args.render_mode,
                     video_recorder=video_recorder,
                     sim_teacher=sim_teacher,
                 )
-=======
-                for i in trange(
-                    args.teacher_feedback_num_queries_per_session,
-                    desc="Queries",
-                    unit="queries",
-                ):
-                    # Sample trajectories from replay buffer to query teacher
-                    first_trajectory, second_trajectory = sample_trajectories(
-                        rb, args.preference_sampling, reward_net, args.trajectory_length
-                    )
-
-                    logging.debug(f"step {global_step}, {i}")
-
-                    # Create video of the two trajectories. For now, we only render if capture_video is True.
-                    # If we have a human teacher, we would render the video anyway and ask the teacher to compare the two trajectories.
-                    if args.capture_video and args.render_mode != "human":
-                        video_recorder.record_trajectory(first_trajectory, run_name)
-                        video_recorder.record_trajectory(second_trajectory, run_name)
-
-                    # Query instructor (normally a human who decides which trajectory is better, here we use ground truth)
-                    preference = sim_teacher.give_preference(
-                        first_trajectory, second_trajectory
-                    )
-
-                    # Trajectories are not added to the buffer if neither segment demonstrates the desired behavior
-                    if preference is None:
-                        continue
-
-                    # Store preferences
-                    if np.random.rand() < (
-                        1 - args.reward_net_val_split
-                    ):  # 1 - (Val Split)% for training
-                        train_pref_buffer.add(
-                            first_trajectory, second_trajectory, preference
-                        )
-                    else:  # (Val Split)% for validation
-                        val_pref_buffer.add(
-                            first_trajectory, second_trajectory, preference
-                        )
->>>>>>> b8bf3486
 
                 next_session_idx += 1
                 logging.info(f"next_session_idx {next_session_idx}")
