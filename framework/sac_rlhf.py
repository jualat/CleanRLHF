import logging
import os
import random
import time
from collections import deque
from dataclasses import dataclass
from typing import Any

import gymnasium as gym
import numpy as np
import shimmy  # noqa
import torch
import torch.optim as optim
import tyro
from actor import Actor, select_actions, update_actor, update_target_networks
from critic import SoftQNetwork, train_q_network
from env import (
    is_dm_control,
    is_mujoco_env,
    load_model_all,
    load_replay_buffer,
    make_env,
    save_model_all,
    save_replay_buffer,
)
from evaluation import Evaluation
from performance_metrics import PerformanceMetrics
from preference_buffer import PreferenceBuffer
from replay_buffer import ReplayBuffer
from reward_net import RewardNet, train_reward
from sampling import sample_trajectories
from teacher import Teacher, plot_feedback_schedule, teacher_feedback_schedule
from tqdm import trange
from unsupervised_exploration import ExplorationRewardKNN
from video_recorder import VideoRecorder


@dataclass
class Args:
    exp_name: str = os.path.basename(__file__)[: -len(".py")]
    """the name of this experiment"""
    seed: int = 1
    """seed of the experiment"""
    torch_deterministic: bool = True
    """if toggled, `torch.backends.cudnn.deterministic=False`"""
    cuda: bool = True
    """if toggled, cuda will be enabled by default"""
    track: bool = False
    """if toggled, this experiment will be tracked with Weights and Biases"""
    wandb_project_name: str = ""
    """the wandb's project name"""
    wandb_entity: str = "cleanRLHF"
    """the entity (team) of wandb's project"""
    capture_video: bool = False
    """whether to capture videos of the agent performances (check out `videos` folder)"""
    render_mode: str = ""
    """set render_mode to 'human' to watch training (it is not possible to render human and capture videos with the flag '--capture-video')"""
    num_envs: int = 1
    """the number of parallel environments to accelerate training.
    Set this to the number of available CPU threads for best performance."""
    log_file: bool = True
    """if toggled, logger will write to a file"""
    log_level: str = "INFO"
    """the threshold level for the logger to print a message"""

    # Algorithm specific arguments
    env_id: str = "Hopper-v5"
    """the environment id of the task"""
    total_timesteps: int = 1000000
    """total timesteps of the experiments"""
    buffer_size: int = int(total_timesteps)
    """the replay memory buffer size"""
    gamma: float = 0.99
    """the discount factor gamma"""
    tau: float = 0.005
    """target smoothing coefficient (default: 0.005)"""
    batch_size: int = 256
    """the batch size of sample from the reply memory"""
    learning_starts: int = 5e3
    """timestep to start learning"""
    policy_lr: float = 3e-4
    """the learning rate of the policy network optimizer"""
    q_lr: float = 1e-3
    """the learning rate of the Q network network optimizer"""
    policy_frequency: int = 2
    """the frequency of training policy (delayed)"""
    target_network_frequency: int = 1  # Denis Yarats' implementation delays this by 2.
    """the frequency of updates for the target nerworks"""
    alpha: float = 0.2
    """Entropy regularization coefficient."""
    autotune: bool = True
    """automatic tuning of the entropy coefficient"""

    ## Evaluation
    evaluation_frequency: int = 10000
    """the frequency of evaluation"""
    evaluation_episodes: int = 10
    """the number of evaluation episodes"""

    ## Early Stop
    early_stopping: bool = False
    """enable early stopping"""
    early_stopping_step: int = 500000
    """the number of steps before early stopping"""
    early_stop_patience: int = 5
    """the number of evaluation before early stopping"""
    early_stopping_mean: float = 900
    """the threshold of early stopping"""
    enable_greater_or_smaller_check: bool = False
    """stop if reward is greater/smaller then threshold (True: greater/ False: smaller)"""

    ## Arguments for the neural networks
    reward_net_hidden_dim: int = 128
    """the dimension of the hidden layers in the reward network"""
    reward_net_hidden_layers: int = 4
    """the number of hidden layers in the reward network"""
    reward_net_val_split: float = 0.2
    """the validation split for the reward network"""
    reward_net_dropout: float = 0.2
    """the dropout rate for the reward network"""
    actor_and_q_net_hidden_dim: int = 256
    """the dimension of the hidden layers in the actor network"""
    actor_and_q_net_hidden_layers: int = 4
    """the number of hidden layers in the actor network"""

    # Human feedback arguments
    teacher_feedback_schedule: str = "exponential"
    """the schedule of teacher feedback, must be 'exponential' or 'linear'"""
    teacher_feedback_total_queries: int = 1400
    """the total number of queries the teacher will provide"""
    teacher_feedback_num_queries_per_session: int = 20
    """the number of queries per feedback session"""
    teacher_feedback_exponential_lambda: float = 0.1
    """the lambda parameter for the exponential feedback schedule"""
    teacher_update_epochs: int = 16
    """the amount of gradient steps to take on the teacher feedback"""
    teacher_batch_strategy: str = "minibatch"
    """the sampling method for teacher training, must be 'minibatch' ,'batch' or 'full'"""
    teacher_minibatch_size: int = 10
    """the mini batch size of the teacher feedback sampled from the feedback buffer"""
    teacher_feedback_batch_size: int = 32
    """the batch size of the teacher feedback sampled from the feedback buffer"""
    teacher_learning_rate: float = 0.00082
    """the learning rate of the teacher"""
    pref_buffer_size_sessions: int = 7
    """the number of sessions to store in the preference buffer"""

    # Simulated Teacher
    trajectory_length: int = 64
    """the length of the trajectories that are sampled for human feedback"""
    preference_sampling: str = "disagree"
    """the sampling method for preferences, must be 'uniform', 'disagree' or 'entropy'"""
    teacher_sim_beta: float = -1
    """this parameter controls how deterministic or random the teacher's preferences are"""
    teacher_sim_gamma: float = 1
    """the discount factor gamma, which models myopic behavior"""
    teacher_sim_epsilon: float = 0
    """with probability epsilon, the teacher's preference is flipped, introducing randomness"""
    teacher_sim_delta_skip: float = -1e7
    """skip two trajectories if neither segment demonstrates the desired behavior"""
    teacher_sim_delta_equal: float = 0
    """the range of two trajectories being equal"""

    # Unsupervised Exploration
    unsupervised_exploration: bool = True
    """toggle the unsupervised exploration"""
    total_explore_steps: int = 10000
    """total number of explore steps"""
    explore_batch_size: int = 256
    """the batch size of the explore sampled from the replay buffer"""
    explore_learning_starts: int = 512
    """timestep to start learning in the exploration"""

    # SURF
    surf: bool = True
    """Toggle SURF on/off"""
    unlabeled_batch_ratio: int = 1
    """Ratio of unlabeled to labeled batch size"""
    surf_sampling_strategy: str = "uniform"
    """the sampling method for SURF, must be 'uniform', 'disagree' or 'entropy'"""
    surf_tau: float = 0.999
    """Confidence threshold for pseudo-labeling"""
    lambda_ssl: float = 0.1
    """Weight for the unsupervised (pseudo-labeled) loss"""
    max_augmentation_offset: int = 10
    """Max offset for the data augmentation"""
    min_augmentation_offset: int = 5
    """Min offset for the data augmentation"""

    ### RUNE
    rune: bool = True
    """Toggle RUNE on/off"""
    rune_beta: float = 0.05
    """Beta parameter for RUNE"""
    rune_beta_decay: float = 0.0001
    """Beta decay parameter for RUNE"""

    # Load Model
    exploration_load: bool = False
    """skip exploration and load the pre-trained model and buffer from a file"""
    path_to_replay_buffer: str = ""
    """path to replay buffer"""
    path_to_model: str = ""
    """path to model"""


def train(args: Any):
    """
    The training function.
    :param args: run arguments
    :return:
    """
    import stable_baselines3 as sb3

    if sb3.__version__ < "2.0":
        raise ValueError(
            """Ongoing migration: run the following command to install the new dependencies:
poetry run pip install "stable_baselines3==2.0.0a1"
"""
        )
    for handler in logging.root.handlers[:]:
        logging.root.removeHandler(handler)

    run_name = f"{args.env_id}__{args.exp_name}__{args.seed}__{int(time.time())}"
    logging.basicConfig(
        format="%(asctime)s %(levelname)s: %(message)s",
        datefmt="%d/%m/%Y %H:%M:%S",
        level=args.log_level.upper(),
    )

    if args.log_file:
        os.makedirs(os.path.join("runs", run_name), exist_ok=True)
        file_path = os.path.join("runs", run_name, "log.log")
        logging.getLogger().addHandler(
            logging.FileHandler(filename=file_path, encoding="utf-8", mode="a"),
        )

    if args.track:
        import wandb

        wandb.init(
            project=args.wandb_project_name,
            entity=args.wandb_entity,
            sync_tensorboard=True,
            config=vars(args),
            name=run_name,
            monitor_gym=True,
            save_code=True,
        )
<<<<<<< HEAD

=======
    # TRY NOT TO MODIFY: seeding
>>>>>>> b8bf3486
    random.seed(args.seed)
    np.random.seed(args.seed)
    torch.manual_seed(args.seed)
    torch.backends.cudnn.deterministic = args.torch_deterministic

    device = torch.device("cuda" if torch.cuda.is_available() and args.cuda else "cpu")
    logging.info(f"Using device: {device}")

    # env setup
    envs = gym.vector.SyncVectorEnv(
        [
            make_env(args.env_id, args.seed, args.render_mode)
            for i in range(args.num_envs)
        ]
    )
    assert isinstance(envs.single_action_space, gym.spaces.Box), (
        "only continuous action space is supported"
    )
    dm_control_bool = is_dm_control(env_id=args.env_id)
    actor = Actor(
        env=envs,
        hidden_dim=args.actor_and_q_net_hidden_dim,
        hidden_layers=args.actor_and_q_net_hidden_layers,
    ).to(device)
    qf1 = SoftQNetwork(
        envs,
        hidden_dim=args.actor_and_q_net_hidden_dim,
        hidden_layers=args.actor_and_q_net_hidden_layers,
    ).to(device)
    qf2 = SoftQNetwork(
        envs,
        hidden_dim=args.actor_and_q_net_hidden_dim,
        hidden_layers=args.actor_and_q_net_hidden_layers,
    ).to(device)
    qf1_target = SoftQNetwork(
        envs,
        hidden_dim=args.actor_and_q_net_hidden_dim,
        hidden_layers=args.actor_and_q_net_hidden_layers,
    ).to(device)
    qf2_target = SoftQNetwork(
        envs,
        hidden_dim=args.actor_and_q_net_hidden_dim,
        hidden_layers=args.actor_and_q_net_hidden_layers,
    ).to(device)
    qf1_target.load_state_dict(qf1.state_dict())
    qf2_target.load_state_dict(qf2.state_dict())
    q_optimizer = optim.Adam(
        list(qf1.parameters()) + list(qf2.parameters()), lr=args.q_lr
    )
    actor_optimizer = optim.Adam(list(actor.parameters()), lr=args.policy_lr)

    # Automatic entropy tuning
    if args.autotune:
        target_entropy = -torch.prod(
            torch.Tensor(envs.single_action_space.shape).to(device)
        ).item()
        log_alpha = torch.zeros(1, requires_grad=True, device=device)
        alpha = log_alpha.exp().item()
        a_optimizer = optim.Adam([log_alpha], lr=args.q_lr)
    else:
        alpha = args.alpha

    envs.single_observation_space.dtype = np.float32

    if is_mujoco_env(envs.envs[0]):
        try:
            qpos = np.zeros(
                (
                    args.num_envs,
                    envs.envs[0].unwrapped.observation_structure["qpos"]
                    + envs.envs[0].unwrapped.observation_structure["skipped_qpos"],
                ),
                dtype=np.float32,
            )
            qvel = np.zeros(
                (args.num_envs, envs.envs[0].unwrapped.observation_structure["qvel"]),
                dtype=np.float32,
            )
        except AttributeError:
            qpos = np.zeros(
                (args.num_envs, envs.envs[0].unwrapped.model.key_qpos.shape[1]),
                dtype=np.float32,
            )
            qvel = np.zeros(
                (args.num_envs, envs.envs[0].unwrapped.model.key_qvel.shape[1]),
                dtype=np.float32,
            )
    elif dm_control_bool:
        qpos = np.zeros(
            (args.num_envs, envs.envs[0].unwrapped.physics.get_state().shape[0]),
            dtype=np.float32,
        )
        qvel = np.zeros((1, 2))
    else:
        qpos = np.zeros((1, 2))
        qvel = np.zeros((1, 2))

    rb = ReplayBuffer(
        args.buffer_size,
        envs.single_observation_space,
        envs.single_action_space,
        device,
        handle_timeout_termination=False,
        n_envs=1,
        qpos_shape=qpos.shape[1],
        qvel_shape=qvel.shape[1],
        rune=args.rune,
        rune_beta=args.rune_beta,
        rune_beta_decay=args.rune_beta_decay,
        seed=args.seed,
    )
    start_time = time.time()

    train_pref_buffer_size = (
        args.teacher_feedback_num_queries_per_session * args.pref_buffer_size_sessions
    )
    train_pref_buffer = PreferenceBuffer(
        buffer_size=train_pref_buffer_size, seed=args.seed
    )

    val_pref_buffer_size = int(train_pref_buffer_size * args.reward_net_val_split)
    val_pref_buffer = PreferenceBuffer(buffer_size=val_pref_buffer_size, seed=args.seed)

    reward_net = RewardNet(
        hidden_dim=args.reward_net_hidden_dim,
        hidden_layers=args.reward_net_hidden_layers,
        env=envs,
        dropout=args.reward_net_dropout,
    ).to(device)
    reward_optimizer = optim.Adam(
        reward_net.parameters(), lr=args.teacher_learning_rate, weight_decay=1e-4
    )
    video_recorder = VideoRecorder(rb, args.seed, args.env_id, dm_control_bool)

    # Init Teacher
    sim_teacher = Teacher(
        args.teacher_sim_beta,
        args.teacher_sim_gamma,
        args.teacher_sim_epsilon,
        args.teacher_sim_delta_skip,
        args.teacher_sim_delta_equal,
        args.seed,
    )
    evaluate = Evaluation(
        actor=actor,
        env_id=args.env_id,
        seed=args.seed,
        torch_deterministic=args.torch_deterministic,
        run_name=run_name,
    )

    metrics = PerformanceMetrics(run_name, args, evaluate)
    surf_H_max = args.trajectory_length - args.min_augmentation_offset
    surf_H_min = args.trajectory_length - args.max_augmentation_offset

    current_step = 0
    if args.unsupervised_exploration and not args.exploration_load:
        knn_estimator = ExplorationRewardKNN(k=3)
        current_step += 1
        obs, _ = envs.reset(seed=args.seed)
        for explore_step in trange(
            args.total_explore_steps, desc="Exploration step", unit="steps"
        ):
            actions = select_actions(
                obs, actor, device, explore_step, args.explore_learning_starts, envs
            )
            assert envs.action_space.contains(actions), "Action is out of bounds!"

            next_obs, ground_truth_reward, terminations, truncations, infos = envs.step(
                actions
            )
            assert envs.observation_space.contains(next_obs), (
                "Observation is out of bounds!"
            )
            real_next_obs = next_obs.copy()

            if is_mujoco_env(envs.envs[0]):
                for idx in range(args.num_envs):
                    single_env = envs.envs[idx]
                    qpos[idx] = single_env.unwrapped.data.qpos.copy()
                    qvel[idx] = single_env.unwrapped.data.qvel.copy()
            if dm_control_bool:
                for idx in range(args.num_envs):
                    qpos[idx] = envs.envs[idx].unwrapped.physics.get_state()

            intrinsic_reward = knn_estimator.compute_intrinsic_rewards(next_obs)
            knn_estimator.update_states(next_obs)
            dones = terminations | truncations
            rb.add(
                obs,
                real_next_obs,
                actions,
                intrinsic_reward,
                np.zeros(
                    args.num_envs
                ),  # There is no standard deviation during the exploration phase
                ground_truth_reward,
                dones,
                infos,
                current_step,
                qpos,
                qvel,
            )

            obs = next_obs
            if explore_step > args.explore_learning_starts:
                data = rb.sample(args.explore_batch_size)
                (
                    qf_loss,
                    qf1_a_values,
                    qf2_a_values,
                    qf1_loss,
                    qf2_loss,
                ) = train_q_network(
                    data,
                    qf1,
                    qf2,
                    qf1_target,
                    qf2_target,
                    alpha,
                    args.gamma,
                    q_optimizer,
                    actor,
                )

                if (
                    explore_step % args.policy_frequency == 0
                ):  # TD 3 Delayed update support
                    for _ in range(
                        args.policy_frequency
                    ):  # compensate for the delay by doing 'actor_update_interval' instead of 1
                        actor_loss, alpha, alpha_loss = update_actor(
                            data,
                            actor,
                            qf1,
                            qf2,
                            alpha,
                            actor_optimizer,
                            args.autotune,
                            log_alpha,
                            target_entropy,
                            a_optimizer,
                        )

            if explore_step % args.target_network_frequency == 0:
                update_target_networks(qf1, qf1_target, args.tau)
                update_target_networks(qf2, qf2_target, args.tau)

            metrics.log_exploration_metrics(
                explore_step,
                intrinsic_reward,
                knn_estimator,
                terminations,
                truncations,
                start_time,
            )

        state_dict = {
            "actor": actor,
            "qf1": qf1,
            "qf2": qf2,
            "qf1_target": qf1_target,
            "qf2_target": qf2_target,
            "reward_net": reward_net,
            "q_optimizer": q_optimizer,
            "actor_optimizer": actor_optimizer,
            "reward_optimizer": reward_optimizer,
        }
        save_model_all(run_name, args.total_explore_steps, state_dict)
        save_replay_buffer(run_name, args.total_explore_steps, rb)

    if args.exploration_load:
        load_replay_buffer(rb, path=args.path_to_replay_buffer)
        state_dict = {
            "actor": actor,
            "qf1": qf1,
            "qf2": qf2,
            "qf1_target": qf1_target,
            "qf2_target": qf2_target,
            "reward_net": reward_net,
            "q_optimizer": q_optimizer,
            "actor_optimizer": actor_optimizer,
            "reward_optimizer": reward_optimizer,
        }
        load_model_all(state_dict, path=args.path_to_model, device=device)

    try:
        reward_means = deque(maxlen=args.early_stop_patience)
        obs, _ = envs.reset(seed=args.seed)
        total_steps = (
            args.total_timesteps - args.total_explore_steps
            if args.exploration_load or args.unsupervised_exploration
            else args.total_timesteps
        )

        teacher_total_queries = args.teacher_feedback_total_queries
        teacher_num_sessions = (
            teacher_total_queries // args.teacher_feedback_num_queries_per_session
        )
        teacher_exponential_lambda = args.teacher_feedback_exponential_lambda
        teacher_session_steps = teacher_feedback_schedule(
            num_sessions=teacher_num_sessions,
            total_steps=total_steps,
            schedule=args.teacher_feedback_schedule,
            lambda_=teacher_exponential_lambda,
        )

        model_folder = f"./models/{run_name}"
        os.makedirs(model_folder, exist_ok=True)

        sessions_steps_plt = plot_feedback_schedule(
            schedule=teacher_session_steps,
            num_queries=teacher_total_queries,
        )
        sessions_steps_plt.savefig(f"{model_folder}/feedback_schedule.png")

        next_session_idx = 0

        for global_step in trange(total_steps, desc="Training steps", unit="steps"):
            ### REWARD LEARNING ###
            current_step += 1
            # If we pre-train we can start at step 0 with training our rewards
            if global_step >= teacher_session_steps[next_session_idx] and (
                global_step != 0
                or args.exploration_load
                or args.unsupervised_exploration
            ):
                for i in trange(
                    args.teacher_feedback_num_queries_per_session,
                    desc="Queries",
                    unit="queries",
                ):
                    # Sample trajectories from replay buffer to query teacher
                    first_trajectory, second_trajectory = sample_trajectories(
                        rb, args.preference_sampling, reward_net, args.trajectory_length
                    )

                    logging.debug(f"step {global_step}, {i}")

                    # Create video of the two trajectories. For now, we only render if capture_video is True.
                    # If we have a human teacher, we would render the video anyway and ask the teacher to compare the two trajectories.
                    if args.capture_video and args.render_mode != "human":
                        video_recorder.record_trajectory(first_trajectory, run_name)
                        video_recorder.record_trajectory(second_trajectory, run_name)

                    # Query instructor (normally a human who decides which trajectory is better, here we use ground truth)
                    preference = sim_teacher.give_preference(
                        first_trajectory, second_trajectory
                    )

                    # Trajectories are not added to the buffer if neither segment demonstrates the desired behavior
                    if preference is None:
                        continue

                    # Store preferences
                    if np.random.rand() < (
                        1 - args.reward_net_val_split
                    ):  # 1 - (Val Split)% for training
                        train_pref_buffer.add(
                            first_trajectory, second_trajectory, preference
                        )
                    else:  # (Val Split)% for validation
                        val_pref_buffer.add(
                            first_trajectory, second_trajectory, preference
                        )

                next_session_idx += 1

                train_reward(
                    model=reward_net,
                    optimizer=reward_optimizer,
                    metrics=metrics,
                    train_pref_buffer=train_pref_buffer,
                    val_pref_buffer=val_pref_buffer,
                    rb=rb,
                    global_step=global_step,
                    epochs=args.teacher_update_epochs,
                    batch_size=args.teacher_feedback_batch_size,
                    mini_batch_size=args.teacher_minibatch_size,
                    batch_sample_strategy=args.teacher_batch_strategy,
                    device=device,
                    surf=args.surf,
                    sampling_strategy=args.surf_sampling_strategy,
                    trajectory_length=args.trajectory_length,
                    unlabeled_batch_ratio=args.unlabeled_batch_ratio,
                    tau=args.surf_tau,
                    lambda_ssl=args.lambda_ssl,
                    H_max=surf_H_max,
                    H_min=surf_H_min,
                )
                rb.relabel_rewards(reward_net)
                logging.info("Rewards relabeled")

            ### AGENT LEARNING ###

            actions = select_actions(
                obs, actor, device, global_step, args.learning_starts, envs
            )

            # TRY NOT TO MODIFY: execute the game and log data.
            next_obs, groundTruthRewards, terminations, truncations, infos = envs.step(
                actions
            )
            if is_mujoco_env(envs.envs[0]):
                for idx in range(args.num_envs):
                    single_env = envs.envs[idx]
                    qpos[idx] = single_env.unwrapped.data.qpos.copy()
                    qvel[idx] = single_env.unwrapped.data.qvel.copy()
            if dm_control_bool:
                for idx in range(args.num_envs):
                    qpos[idx] = envs.envs[idx].unwrapped.physics.get_state()

            if infos and "episode" in infos:
                allocated, reserved = 0, 0
                cuda = False
                if args.cuda and torch.cuda.is_available():
                    allocated = torch.cuda.memory_allocated()
                    reserved = torch.cuda.memory_reserved()
                    cuda = True
                metrics.log_info_metrics(infos, global_step, allocated, reserved, cuda)

            # TRY NOT TO MODIFY: save data to reply buffer
            real_next_obs = next_obs.copy()

            dones = terminations | truncations
            with torch.no_grad():
                rewards, rewards_std = reward_net.predict_reward(obs, actions)

            env_idx = 0
            single_env_info = {}
            for key, value in infos.items():
                if key != "episode":
                    single_env_info[key] = value[env_idx]

            rb.add(
                obs[env_idx : env_idx + 1],
                real_next_obs[env_idx : env_idx + 1],
                actions[env_idx : env_idx + 1],
                rewards[env_idx : env_idx + 1].squeeze(),
                rewards_std[env_idx : env_idx + 1].squeeze(),
                groundTruthRewards[env_idx : env_idx + 1],
                dones[env_idx : env_idx + 1],
                single_env_info,
                global_step,
                qpos,
                qvel,
            )

            # TRY NOT TO MODIFY: CRUCIAL step easy to overlook
            obs = next_obs

            # ALGO LOGIC: training.
            if global_step > args.learning_starts:
                data = rb.sample(args.batch_size)
                (
                    qf_loss,
                    qf1_a_values,
                    qf2_a_values,
                    qf1_loss,
                    qf2_loss,
                ) = train_q_network(
                    data,
                    qf1,
                    qf2,
                    qf1_target,
                    qf2_target,
                    alpha,
                    args.gamma,
                    q_optimizer,
                    actor,
                )

                if (
                    global_step % args.policy_frequency == 0
                ):  # TD 3 Delayed update support
                    for _ in range(
                        args.policy_frequency
                    ):  # compensate for the delay by doing 'actor_update_interval' instead of 1
                        actor_loss, alpha, alpha_loss = update_actor(
                            data,
                            actor,
                            qf1,
                            qf2,
                            alpha,
                            actor_optimizer,
                            args.autotune,
                            log_alpha,
                            target_entropy,
                            a_optimizer,
                        )

                # update the target networks
                if global_step % args.target_network_frequency == 0:
                    update_target_networks(qf1, qf1_target, args.tau)
                    update_target_networks(qf2, qf2_target, args.tau)

                metrics.add_rewards(rewards.flatten(), groundTruthRewards)
                metrics.log_reward_metrics(rewards, groundTruthRewards, global_step)
                if global_step % 100 == 0:
                    metrics.log_training_metrics(
                        global_step,
                        args,
                        qf1_a_values,
                        qf2_a_values,
                        qf1_loss,
                        qf2_loss,
                        qf_loss,
                        actor_loss,
                        alpha,
                        alpha_loss,
                        start_time,
                    )
            if global_step % args.evaluation_frequency == 0 and (
                global_step != 0
                or args.exploration_load
                or args.unsupervised_exploration
            ):
                render = (
                    global_step % 100000 == 0
                    and global_step != 0
                    and args.render_mode != "human"
                )
                track = (
                    global_step % 100000 == 0
                    and global_step != 0
                    and args.track
                    and args.render_mode != "human"
                )
                eval_dict = evaluate.evaluate_policy(
                    episodes=args.evaluation_episodes,
                    step=global_step,
                    actor=actor,
                    render=render,
                    track=track,
                )
                reward_means.append(eval_dict["mean_reward"])
                evaluate.plot(eval_dict, global_step)
                metrics.log_evaluate_metrics(global_step, eval_dict)
            if (
                global_step > args.early_stopping_step == 0
                and (
                    (
                        np.mean(reward_means) > args.early_stopping_mean
                        and args.enable_greater_or_smaller_check
                    )
                    or (
                        np.mean(reward_means) < args.early_stopping_mean
                        and not args.enable_greater_or_smaller_check
                    )
                )
                and args.early_stopping
            ):
                break
        eval_dict = evaluate.evaluate_policy(
            episodes=args.evaluation_episodes,
            step=args.total_timesteps,
            actor=actor,
            render=True,
            track=args.track,
        )
        evaluate.plot(eval_dict, args.total_timesteps)
        metrics.log_evaluate_metrics(args.total_timesteps, eval_dict)

    except KeyboardInterrupt:
        logging.warning("KeyboardInterrupt caught! Saving progress...")
    finally:
        state_dict = {
            "actor": actor,
            "qf1": qf1,
            "qf2": qf2,
            "qf1_target": qf1_target,
            "qf2_target": qf2_target,
            "reward_net": reward_net,
            "q_optimizer": q_optimizer,
            "actor_optimizer": actor_optimizer,
            "reward_optimizer": reward_optimizer,
        }
        save_model_all(run_name, current_step, state_dict)
        save_replay_buffer(run_name, current_step, rb)
        envs.close()
        metrics.close()


if __name__ == "__main__":
    cli_args = tyro.cli(Args)
    train(cli_args)<|MERGE_RESOLUTION|>--- conflicted
+++ resolved
@@ -247,11 +247,7 @@
             monitor_gym=True,
             save_code=True,
         )
-<<<<<<< HEAD
-
-=======
-    # TRY NOT TO MODIFY: seeding
->>>>>>> b8bf3486
+
     random.seed(args.seed)
     np.random.seed(args.seed)
     torch.manual_seed(args.seed)
