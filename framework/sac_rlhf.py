--- conflicted
+++ resolved
@@ -108,8 +108,6 @@
     explore_learning_starts: int = 512
     """timestep to start learning in the exploration"""
 
-<<<<<<< HEAD
-=======
     # Load Model
     exploration_load: bool = False
     """skip exploration and load the pre-trained model and buffer from a file"""
@@ -118,7 +116,6 @@
     path_to_model: str = ""
     """path to model"""
 
->>>>>>> e3c2f773
 
 def make_env(env_id, seed, idx, capture_video, run_name):
     def thunk():
@@ -136,13 +133,8 @@
     return thunk
 
 
-<<<<<<< HEAD
-def select_actions(obs, actor, device, explore_step, learning_start, envs):
-    if explore_step < learning_start:
-=======
 def select_actions(obs, actor, device, step, learning_start, envs):
     if step < learning_start:
->>>>>>> e3c2f773
         return np.array(
             [envs.single_action_space.sample() for _ in range(envs.num_envs)]
         )
@@ -152,29 +144,10 @@
 
 
 def train_q_network(
-<<<<<<< HEAD
-    data,
-    qf1,
-    qf2,
-    qf1_target,
-    qf2_target,
-    alpha,
-    gamma,
-    q_optimizer,
-    reward_net,
-    explore,
-):
-    with torch.no_grad():
-        if explore:
-            real_rewards = data.rewards
-        else:
-            real_rewards = reward_net(data.observations, data.actions)
-=======
     data, qf1, qf2, qf1_target, qf2_target, alpha, gamma, q_optimizer, reward_net
 ):
     with torch.no_grad():
         real_rewards = data.rewards
->>>>>>> e3c2f773
         next_state_actions, next_state_log_pi, _ = actor.get_action(
             data.next_observations
         )
@@ -228,8 +201,6 @@
         target_param.data.copy_(tau * param.data + (1 - tau) * target_param.data)
 
 
-<<<<<<< HEAD
-=======
 def save_model_all(run_name: str, step: int, state_dict: dict):
     model_folder = f"./models/{run_name}/{step}"
     os.makedirs(model_folder, exist_ok=True)
@@ -282,7 +253,6 @@
     print(f"Replay buffer loaded from {path}")
 
 
->>>>>>> e3c2f773
 # ALGO LOGIC: initialize agent here:
 class SoftQNetwork(nn.Module):
     def __init__(self, env):
@@ -447,11 +417,7 @@
         (args.buffer_size // args.teacher_feedback_frequency)
         * args.teacher_feedback_num_queries_per_session
     )
-<<<<<<< HEAD
-    reward_net = RewardNet(hidden_dim=256, env=envs).to(device)
-=======
     reward_net = RewardNet(hidden_dim=128, env=envs).to(device)
->>>>>>> e3c2f773
     reward_optimizer = optim.Adam(
         reward_net.parameters(), lr=args.teacher_learning_rate
     )
@@ -518,10 +484,6 @@
                     args.gamma,
                     q_optimizer,
                     reward_net,
-<<<<<<< HEAD
-                    explore=True,
-=======
->>>>>>> e3c2f773
                 )
 
                 if (
@@ -560,151 +522,6 @@
                 )
                 print(f"Exploration step: {explore_step}")
 
-<<<<<<< HEAD
-    obs, _ = envs.reset(seed=args.seed)
-    for global_step in range(args.total_timesteps):
-        ### REWARD LEARNING ###
-
-        if global_step != 0 and global_step % args.teacher_feedback_frequency == 0:
-            for i in range(args.teacher_feedback_num_queries_per_session):
-                # Sample trajectories from replay buffer to query teacher
-                first_trajectory, second_trajectory = rb.sample_trajectories()
-
-                print("step", global_step, i)
-
-                # Create video of the two trajectories. For now, we only render if capture_video is True.
-                # If we have a human teacher, we would render the video anyway and ask the teacher to compare the two trajectories.
-                if args.capture_video:
-                    video_recorder.record_trajectory(first_trajectory, run_name)
-                    video_recorder.record_trajectory(second_trajectory, run_name)
-
-                # Query instructor (normally a human who decides which trajectory is better, here we use ground truth)
-                preference = sim_teacher.give_preference(
-                    first_trajectory, second_trajectory
-                )
-
-                # Trajectories are not added to the buffer if neither segment demonstrates the desired behavior
-                if preference is None:
-                    continue
-
-                # Store preferences
-                pref_buffer.add(first_trajectory, second_trajectory, preference)
-
-            train_reward(
-                reward_net,
-                reward_optimizer,
-                writer,
-                pref_buffer,
-                rb,
-                global_step,
-                args.teacher_update_epochs,
-                args.teacher_feedback_batch_size,
-            )
-
-            rb.relabel_rewards(reward_net)
-            print("Rewards relabeled")
-
-        ### AGENT LEARNING ###
-
-        actions = select_actions(
-            obs, actor, device, global_step, args.learning_starts, envs
-        )
-
-        # TRY NOT TO MODIFY: execute the game and log data.
-        next_obs, groundTruthRewards, terminations, truncations, infos = envs.step(
-            actions
-        )
-
-        # TRY NOT TO MODIFY: record rewards for plotting purposes
-        if infos and "final_info" in infos:
-            for info in infos["final_info"]:
-                if info:
-                    print(
-                        f"global_step={global_step}, episodic_return={info['episode']['r']}"
-                    )
-                    writer.add_scalar(
-                        "charts/episodic_return", info["episode"]["r"], global_step
-                    )
-                    writer.add_scalar(
-                        "charts/episodic_length", info["episode"]["l"], global_step
-                    )
-                    break
-
-        # TRY NOT TO MODIFY: save data to reply buffer; handle `final_observation`
-        real_next_obs = next_obs.copy()
-        for idx, trunc in enumerate(truncations):
-            if trunc:
-                real_next_obs[idx] = infos["final_observation"][idx]
-
-        rewards = reward_net.predict_reward(obs, actions)
-        rb.add(
-            obs,
-            real_next_obs,
-            actions,
-            rewards.squeeze(),
-            groundTruthRewards,
-            terminations,
-            infos,
-        )
-
-        # TRY NOT TO MODIFY: CRUCIAL step easy to overlook
-        obs = next_obs
-
-        # ALGO LOGIC: training.
-        if global_step > args.learning_starts:
-            data = rb.sample(args.batch_size)
-            qf_loss, qf1_a_values, qf2_a_values, qf1_loss, qf2_loss = train_q_network(
-                data,
-                qf1,
-                qf2,
-                qf1_target,
-                qf2_target,
-                alpha,
-                args.gamma,
-                q_optimizer,
-                reward_net,
-                explore=False,
-            )
-
-            if global_step % args.policy_frequency == 0:  # TD 3 Delayed update support
-                for _ in range(
-                    args.policy_frequency
-                ):  # compensate for the delay by doing 'actor_update_interval' instead of 1
-                    actor_loss, alpha, alpha_loss = update_actor(
-                        data, actor, qf1, qf2, alpha, actor_optimizer
-                    )
-
-            # update the target networks
-            if global_step % args.target_network_frequency == 0:
-                update_target_networks(qf1, qf1_target, args.tau)
-                update_target_networks(qf2, qf2_target, args.tau)
-
-            if global_step % 100 == 0:
-                writer.add_scalar(
-                    "losses/qf1_values", qf1_a_values.mean().item(), global_step
-                )
-                writer.add_scalar(
-                    "losses/qf2_values", qf2_a_values.mean().item(), global_step
-                )
-                writer.add_scalar("losses/qf1_loss", qf1_loss.item(), global_step)
-                writer.add_scalar("losses/qf2_loss", qf2_loss.item(), global_step)
-                writer.add_scalar("losses/qf_loss", qf_loss.item() / 2.0, global_step)
-                writer.add_scalar("losses/actor_loss", actor_loss.item(), global_step)
-                writer.add_scalar("losses/alpha", alpha, global_step)
-                print("SPS:", int(global_step / (time.time() - start_time)))
-                writer.add_scalar(
-                    "charts/SPS",
-                    int(global_step / (time.time() - start_time)),
-                    global_step,
-                )
-                if args.autotune:
-                    writer.add_scalar(
-                        "losses/alpha_loss", alpha_loss.item(), global_step
-                    )
-
-    envs.close()
-    writer.close()
-=======
         state_dict = {
             "actor": actor,
             "qf1": qf1,
@@ -909,5 +726,4 @@
         save_model_all(run_name, current_step, state_dict)
         save_replay_buffer(run_name, current_step, rb)
         envs.close()
-        writer.close()
->>>>>>> e3c2f773
+        writer.close()