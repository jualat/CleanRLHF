# docs and experiment results can be found at https://docs.cleanrl.dev/rl-algorithms/sac/#sac_continuous_actionpy
import os
import random
import time
from dataclasses import dataclass

import gymnasium as gym
from gymnasium.experimental.wrappers.rendering import RecordVideoV0
import numpy as np
import torch
import torch.nn as nn
import torch.nn.functional as F
import torch.optim as optim
import tyro

from video_recorder import VideoRecorder
from preference_buffer import PreferenceBuffer
from replay_buffer import ReplayBuffer
from reward_net import RewardNet, train_reward
from torch.utils.tensorboard import SummaryWriter

from teacher import Teacher

@dataclass
class Args:
    exp_name: str = os.path.basename(__file__)[: -len(".py")]
    """the name of this experiment"""
    seed: int = 1
    """seed of the experiment"""
    torch_deterministic: bool = True
    """if toggled, `torch.backends.cudnn.deterministic=False`"""
    cuda: bool = True
    """if toggled, cuda will be enabled by default"""
    track: bool = False
    """if toggled, this experiment will be tracked with Weights and Biases"""
    wandb_project_name: str = "cleanRL"
    """the wandb's project name"""
    wandb_entity: str = None
    """the entity (team) of wandb's project"""
    capture_video: bool = False
    """whether to capture videos of the agent performances (check out `videos` folder)"""

    # Algorithm specific arguments
    env_id: str = "Hopper-v4"
    """the environment id of the task"""
    total_timesteps: int = 1000000
    """total timesteps of the experiments"""
    buffer_size: int = int(1e6)
    """the replay memory buffer size"""
    gamma: float = 0.99
    """the discount factor gamma"""
    tau: float = 0.005
    """target smoothing coefficient (default: 0.005)"""
    batch_size: int = 256
    """the batch size of sample from the reply memory"""
    learning_starts: int = 5e3
    """timestep to start learning"""
    policy_lr: float = 3e-4
    """the learning rate of the policy network optimizer"""
    q_lr: float = 1e-3
    """the learning rate of the Q network network optimizer"""
    policy_frequency: int = 2
    """the frequency of training policy (delayed)"""
    target_network_frequency: int = 1  # Denis Yarats' implementation delays this by 2.
    """the frequency of updates for the target nerworks"""
    alpha: float = 0.2
    """Entropy regularization coefficient."""
    autotune: bool = True
    """automatic tuning of the entropy coefficient"""

    # Human feedback arguments
    teacher_feedback_frequency: int = 1000
    """the frequency of teacher feedback (every K iterations)"""
    teacher_feedback_num_queries_per_session: int = 500
    """the number of queries per feedback session"""
    teacher_update_epochs: int = 100
    """the amount of gradient steps to take on the teacher feedback"""
    teacher_feedback_batch_size: int = 32
    """the batch size of the teacher feedback sampled from the feedback buffer"""
    teacher_learning_rate: float = 1e-3
    """the learning rate of the teacher"""

    # Simulated Teacher
    teacher_sim_beta: float = -1
    """this parameter controls how deterministic or random the teacher's preferences are"""
    teacher_sim_gamma: float = 1
    """the discount factor gamma, which models myopic behavior"""
    teacher_sim_epsilon: float = 0
    """with probability epsilon, the teacher's preference is flipped, introducing randomness"""
    teacher_sim_delta_skip: float = 0
    """skip two trajectories if neither segment demonstrates the desired behavior"""
    teacher_sim_delta_equal: float = 0
    """the range of two trajectories being equal"""


def make_env(env_id, seed, idx, capture_video, run_name):
    def thunk():
        if capture_video and idx == 0:
            env = gym.make(env_id, render_mode="rgb_array")
            # You've to use experimental wrappers to record video to avoid black screen issue:
            # https://github.com/Farama-Foundation/Gymnasium/issues/455#issuecomment-1517900688
            env = RecordVideoV0(env, f"videos/{run_name}")
        else:
            env = gym.make(env_id)
        env = gym.wrappers.RecordEpisodeStatistics(env)
        env.action_space.seed(seed)
        return env

    return thunk


# ALGO LOGIC: initialize agent here:
class SoftQNetwork(nn.Module):
    def __init__(self, env):
        super().__init__()
        self.fc1 = nn.Linear(np.array(env.single_observation_space.shape).prod() + np.prod(env.single_action_space.shape), 256)
        self.fc2 = nn.Linear(256, 256)
        self.fc3 = nn.Linear(256, 1)

    def forward(self, x, a):
        x = torch.cat([x, a], 1)
        x = F.relu(self.fc1(x))
        x = F.relu(self.fc2(x))
        x = self.fc3(x)
        return x


LOG_STD_MAX = 2
LOG_STD_MIN = -5


class Actor(nn.Module):
    def __init__(self, env):
        super().__init__()
        self.fc1 = nn.Linear(np.array(env.single_observation_space.shape).prod(), 256)
        self.fc2 = nn.Linear(256, 256)
        self.fc_mean = nn.Linear(256, np.prod(env.single_action_space.shape))
        self.fc_logstd = nn.Linear(256, np.prod(env.single_action_space.shape))
        # action rescaling
        self.register_buffer(
            "action_scale", torch.tensor((env.action_space.high - env.action_space.low) / 2.0, dtype=torch.float32)
        )
        self.register_buffer(
            "action_bias", torch.tensor((env.action_space.high + env.action_space.low) / 2.0, dtype=torch.float32)
        )

    def forward(self, x):
        x = F.relu(self.fc1(x))
        x = F.relu(self.fc2(x))
        mean = self.fc_mean(x)
        log_std = self.fc_logstd(x)
        log_std = torch.tanh(log_std)
        log_std = LOG_STD_MIN + 0.5 * (LOG_STD_MAX - LOG_STD_MIN) * (log_std + 1)  # From SpinUp / Denis Yarats

        return mean, log_std

    def get_action(self, x):
        mean, log_std = self(x)
        std = log_std.exp()
        normal = torch.distributions.Normal(mean, std)
        x_t = normal.rsample()  # for reparameterization trick (mean + std * N(0,1))
        y_t = torch.tanh(x_t)
        action = y_t * self.action_scale + self.action_bias
        log_prob = normal.log_prob(x_t)
        # Enforcing Action Bound
        log_prob -= torch.log(self.action_scale * (1 - y_t.pow(2)) + 1e-6)
        log_prob = log_prob.sum(1, keepdim=True)
        mean = torch.tanh(mean) * self.action_scale + self.action_bias
        return action, log_prob, mean


if __name__ == "__main__":
    import stable_baselines3 as sb3

    if sb3.__version__ < "2.0":
        raise ValueError(
            """Ongoing migration: run the following command to install the new dependencies:
poetry run pip install "stable_baselines3==2.0.0a1"
"""
        )

    args = tyro.cli(Args)
    run_name = f"{args.env_id}__{args.exp_name}__{args.seed}__{int(time.time())}"
    if args.track:
        import wandb

        wandb.init(
            project=args.wandb_project_name,
            entity=args.wandb_entity,
            sync_tensorboard=True,
            config=vars(args),
            name=run_name,
            monitor_gym=True,
            save_code=True,
        )
    writer = SummaryWriter(f"runs/{run_name}")
    writer.add_text(
        "hyperparameters",
        "|param|value|\n|-|-|\n%s" % ("\n".join([f"|{key}|{value}|" for key, value in vars(args).items()])),
    )

    # TRY NOT TO MODIFY: seeding
    random.seed(args.seed)
    np.random.seed(args.seed)
    torch.manual_seed(args.seed)
    torch.backends.cudnn.deterministic = args.torch_deterministic

    device = torch.device("cuda" if torch.cuda.is_available() and args.cuda else "cpu")

    # env setup
    envs = gym.vector.SyncVectorEnv([make_env(args.env_id, args.seed, 0, args.capture_video, run_name)])
    assert isinstance(envs.single_action_space, gym.spaces.Box), "only continuous action space is supported"

    max_action = float(envs.single_action_space.high[0])

    actor = Actor(envs).to(device)
    qf1 = SoftQNetwork(envs).to(device)
    qf2 = SoftQNetwork(envs).to(device)
    qf1_target = SoftQNetwork(envs).to(device)
    qf2_target = SoftQNetwork(envs).to(device)
    qf1_target.load_state_dict(qf1.state_dict())
    qf2_target.load_state_dict(qf2.state_dict())
    q_optimizer = optim.Adam(list(qf1.parameters()) + list(qf2.parameters()), lr=args.q_lr)
    actor_optimizer = optim.Adam(list(actor.parameters()), lr=args.policy_lr)

    # Automatic entropy tuning
    if args.autotune:
        target_entropy = -torch.prod(torch.Tensor(envs.single_action_space.shape).to(device)).item()
        log_alpha = torch.zeros(1, requires_grad=True, device=device)
        alpha = log_alpha.exp().item()
        a_optimizer = optim.Adam([log_alpha], lr=args.q_lr)
    else:
        alpha = args.alpha

    envs.single_observation_space.dtype = np.float32
    rb = ReplayBuffer(
        args.buffer_size,
        envs.single_observation_space,
        envs.single_action_space,
        device,
        handle_timeout_termination=False,
    )
    start_time = time.time()

    pref_buffer = PreferenceBuffer((args.buffer_size // args.teacher_feedback_frequency) * args.teacher_feedback_num_queries_per_session)
    reward_net = RewardNet(hidden_dim=16, env=envs).to(device)
    reward_optimizer = optim.Adam(reward_net.parameters(), lr=args.teacher_learning_rate)
    video_recorder = VideoRecorder(rb, args.seed, args.env_id)

    # TRY NOT TO MODIFY: start the game
    obs, _ = envs.reset(seed=args.seed)
    for global_step in range(args.total_timesteps):
        ### REWARD LEARNING ###

        if global_step != 0 and global_step % args.teacher_feedback_frequency == 0:
            for i in range(args.teacher_feedback_num_queries_per_session):
                # Sample trajectories from replay buffer to query teacher
                first_trajectory, second_trajectory = rb.sample_trajectories()

                print("step", global_step, i)

<<<<<<< HEAD
                # Create video of the two trajectories. For now, we only render if capture_video is True.
                # If we have a human teacher, we would render the video anyway and ask the teacher to compare the two trajectories.
                if args.capture_video:
                    video_recorder.record_trajectory(first_trajectory, run_name)
                    video_recorder.record_trajectory(second_trajectory, run_name)
=======
                sim_teacher = Teacher(
                    args.teacher_sim_beta,
                    args.teacher_sim_gamma,
                    args.teacher_sim_epsilon,
                    args.teacher_sim_delta_skip,
                    args.teacher_sim_delta_equal,
                    args.seed
                )
>>>>>>> e8a00212

                # Query instructor (normally a human who decides which trajectory is better, here we use ground truth)
                preference = sim_teacher.give_preference(first_trajectory, second_trajectory)

                # Trajectories are not added to the buffer if neither segment demonstrates the desired behavior
                if preference is None:
                    continue

                # Store preferences
                pref_buffer.add(first_trajectory, second_trajectory, preference)

            train_reward(
                reward_net,
                reward_optimizer,
                writer,
                pref_buffer,
                rb,
                global_step,
                args.teacher_update_epochs,
                args.teacher_feedback_batch_size,
            )

        ### AGENT LEARNING ###

        # ALGO LOGIC: put action logic here
        if global_step < args.learning_starts:
            actions = np.array([envs.single_action_space.sample() for _ in range(envs.num_envs)])
        else:
            actions, _, _ = actor.get_action(torch.Tensor(obs).to(device))
            actions = actions.detach().cpu().numpy()

        # TRY NOT TO MODIFY: execute the game and log data.
        next_obs, groundTruthRewards, terminations, truncations, infos = envs.step(actions)

        # TRY NOT TO MODIFY: record rewards for plotting purposes
        if "final_info" in infos:
            for info in infos["final_info"]:
                print(f"global_step={global_step}, episodic_return={info['episode']['r']}")
                writer.add_scalar("charts/episodic_return", info["episode"]["r"], global_step)
                writer.add_scalar("charts/episodic_length", info["episode"]["l"], global_step)
                break

        # TRY NOT TO MODIFY: save data to reply buffer; handle `final_observation`
        real_next_obs = next_obs.copy()
        for idx, trunc in enumerate(truncations):
            if trunc:
                real_next_obs[idx] = infos["final_observation"][idx]
        rb.add(obs, real_next_obs, actions, groundTruthRewards, terminations, infos)

        # TRY NOT TO MODIFY: CRUCIAL step easy to overlook
        obs = next_obs

        # ALGO LOGIC: training.
        if global_step > args.learning_starts:
            data = rb.sample(args.batch_size)
            with torch.no_grad():
                real_rewards = reward_net(data.observations, data.actions)
                next_state_actions, next_state_log_pi, _ = actor.get_action(data.next_observations)
                qf1_next_target = qf1_target(data.next_observations, next_state_actions)
                qf2_next_target = qf2_target(data.next_observations, next_state_actions)
                min_qf_next_target = torch.min(qf1_next_target, qf2_next_target) - alpha * next_state_log_pi
                next_q_value = real_rewards.flatten() + (1 - data.dones.flatten()) * args.gamma * (min_qf_next_target).view(-1)

            qf1_a_values = qf1(data.observations, data.actions).view(-1)
            qf2_a_values = qf2(data.observations, data.actions).view(-1)
            qf1_loss = F.mse_loss(qf1_a_values, next_q_value)
            qf2_loss = F.mse_loss(qf2_a_values, next_q_value)
            qf_loss = qf1_loss + qf2_loss

            # optimize the model
            q_optimizer.zero_grad()
            qf_loss.backward()
            q_optimizer.step()

            if global_step % args.policy_frequency == 0:  # TD 3 Delayed update support
                for _ in range(
                    args.policy_frequency
                ):  # compensate for the delay by doing 'actor_update_interval' instead of 1
                    pi, log_pi, _ = actor.get_action(data.observations)
                    qf1_pi = qf1(data.observations, pi)
                    qf2_pi = qf2(data.observations, pi)
                    min_qf_pi = torch.min(qf1_pi, qf2_pi)
                    actor_loss = ((alpha * log_pi) - min_qf_pi).mean()

                    actor_optimizer.zero_grad()
                    actor_loss.backward()
                    actor_optimizer.step()

                    if args.autotune:
                        with torch.no_grad():
                            _, log_pi, _ = actor.get_action(data.observations)
                        alpha_loss = (-log_alpha.exp() * (log_pi + target_entropy)).mean()

                        a_optimizer.zero_grad()
                        alpha_loss.backward()
                        a_optimizer.step()
                        alpha = log_alpha.exp().item()

            # update the target networks
            if global_step % args.target_network_frequency == 0:
                for param, target_param in zip(qf1.parameters(), qf1_target.parameters()):
                    target_param.data.copy_(args.tau * param.data + (1 - args.tau) * target_param.data)
                for param, target_param in zip(qf2.parameters(), qf2_target.parameters()):
                    target_param.data.copy_(args.tau * param.data + (1 - args.tau) * target_param.data)

            if global_step % 100 == 0:
                writer.add_scalar("losses/qf1_values", qf1_a_values.mean().item(), global_step)
                writer.add_scalar("losses/qf2_values", qf2_a_values.mean().item(), global_step)
                writer.add_scalar("losses/qf1_loss", qf1_loss.item(), global_step)
                writer.add_scalar("losses/qf2_loss", qf2_loss.item(), global_step)
                writer.add_scalar("losses/qf_loss", qf_loss.item() / 2.0, global_step)
                writer.add_scalar("losses/actor_loss", actor_loss.item(), global_step)
                writer.add_scalar("losses/alpha", alpha, global_step)
                print("SPS:", int(global_step / (time.time() - start_time)))
                writer.add_scalar("charts/SPS", int(global_step / (time.time() - start_time)), global_step)
                if args.autotune:
                    writer.add_scalar("losses/alpha_loss", alpha_loss.item(), global_step)

    envs.close()
    writer.close()<|MERGE_RESOLUTION|>--- conflicted
+++ resolved
@@ -259,13 +259,6 @@
 
                 print("step", global_step, i)
 
-<<<<<<< HEAD
-                # Create video of the two trajectories. For now, we only render if capture_video is True.
-                # If we have a human teacher, we would render the video anyway and ask the teacher to compare the two trajectories.
-                if args.capture_video:
-                    video_recorder.record_trajectory(first_trajectory, run_name)
-                    video_recorder.record_trajectory(second_trajectory, run_name)
-=======
                 sim_teacher = Teacher(
                     args.teacher_sim_beta,
                     args.teacher_sim_gamma,
@@ -274,7 +267,12 @@
                     args.teacher_sim_delta_equal,
                     args.seed
                 )
->>>>>>> e8a00212
+
+                # Create video of the two trajectories. For now, we only render if capture_video is True.
+                # If we have a human teacher, we would render the video anyway and ask the teacher to compare the two trajectories.
+                if args.capture_video:
+                    video_recorder.record_trajectory(first_trajectory, run_name)
+                    video_recorder.record_trajectory(second_trajectory, run_name)
 
                 # Query instructor (normally a human who decides which trajectory is better, here we use ground truth)
                 preference = sim_teacher.give_preference(first_trajectory, second_trajectory)
