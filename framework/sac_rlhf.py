import logging
import os
import random
import time
from dataclasses import dataclass
from typing import Any

import gymnasium as gym
import numpy as np
import torch
import torch.optim as optim
import tyro
from actor import Actor, select_actions, update_actor, update_target_networks
from critic import SoftQNetwork, train_q_network
from env import (
    is_mujoco_env,
    load_model_all,
    load_replay_buffer,
    make_env,
    save_model_all,
    save_replay_buffer,
)
from evaluation import Evaluation
from performance_metrics import PerformanceMetrics
from preference_buffer import PreferenceBuffer
from replay_buffer import ReplayBuffer
from reward_net import RewardNet, train_reward, train_reward_surf
from sampling import sample_trajectories
from teacher import Teacher
from tqdm import trange
from unsupervised_exploration import ExplorationRewardKNN
from video_recorder import VideoRecorder


@dataclass
class Args:
    exp_name: str = os.path.basename(__file__)[: -len(".py")]
    """the name of this experiment"""
    seed: int = 1
    """seed of the experiment"""
    torch_deterministic: bool = True
    """if toggled, `torch.backends.cudnn.deterministic=False`"""
    cuda: bool = True
    """if toggled, cuda will be enabled by default"""
    track: bool = False
    """if toggled, this experiment will be tracked with Weights and Biases"""
    wandb_project_name: str = ""
    """the wandb's project name"""
    wandb_entity: str = "cleanRLHF"
    """the entity (team) of wandb's project"""
    capture_video: bool = False
    """whether to capture videos of the agent performances (check out `videos` folder)"""
    num_envs: int = 1
    """the number of parallel environments to accelerate training.
    Set this to the number of available CPU threads for best performance."""
    log_file: bool = True
    """if toggled, logger will write to a file"""
    log_level: str = "INFO"
    """the threshold level for the logger to print a message"""

    # Algorithm specific arguments
    env_id: str = "Hopper-v5"
    """the environment id of the task"""
    total_timesteps: int = 1000000
    """total timesteps of the experiments"""
    buffer_size: int = int(total_timesteps)
    """the replay memory buffer size"""
    gamma: float = 0.99
    """the discount factor gamma"""
    tau: float = 0.005
    """target smoothing coefficient (default: 0.005)"""
    batch_size: int = 256
    """the batch size of sample from the reply memory"""
    learning_starts: int = 5e3
    """timestep to start learning"""
    policy_lr: float = 3e-4
    """the learning rate of the policy network optimizer"""
    q_lr: float = 1e-3
    """the learning rate of the Q network network optimizer"""
    policy_frequency: int = 2
    """the frequency of training policy (delayed)"""
    target_network_frequency: int = 1  # Denis Yarats' implementation delays this by 2.
    """the frequency of updates for the target nerworks"""
    alpha: float = 0.2
    """Entropy regularization coefficient."""
    autotune: bool = True
    """automatic tuning of the entropy coefficient"""

    ## Evaluation
    evaluation_frequency: int = 10000
    """the frequency of evaluation"""
    evaluation_episodes: int = 10
    """the number of evaluation episodes"""

    ## Early Stop
    early_stopping: bool = True
    """enable early stopping"""
    early_stopping_step: int = 500000
    """the number of steps before early stopping"""
    early_stopping_mean: float = 900
    """the threshold of early stopping"""
    enable_greater_or_smaller_check: bool = False
    """stop if reward is greater/smaller then threshold (True: greater/ False: smaller)"""

    ## Arguments for the neural networks
    reward_net_hidden_dim: int = 128
    """the dimension of the hidden layers in the reward network"""
    reward_net_hidden_layers: int = 4
    """the number of hidden layers in the reward network"""
    reward_net_val_split: float = 0.2
    """the validation split for the reward network"""
    actor_net_hidden_dim: int = 256
    """the dimension of the hidden layers in the actor network"""
    actor_net_hidden_layers: int = 4
    """the number of hidden layers in the actor network"""
    soft_q_net_hidden_dim: int = 256
    """the dimension of the hidden layers in the SoftQNetwork"""
    soft_q_net_hidden_layers: int = 4
    """the number of hidden layers in the SoftQNetwork"""

    # Human feedback arguments
    teacher_feedback_frequency: int = 35712
    """the frequency of teacher feedback (every K iterations)"""
    teacher_feedback_num_queries_per_session: int = 50
    """the number of queries per feedback session"""
    teacher_update_epochs: int = 16
    """the amount of gradient steps to take on the teacher feedback"""
    teacher_feedback_batch_size: int = 32
    """the batch size of the teacher feedback sampled from the feedback buffer"""
    teacher_learning_rate: float = 0.00082
    """the learning rate of the teacher"""

    # Simulated Teacher
    trajectory_length: int = 64
    """the length of the trajectories that are sampled for human feedback"""
    preference_sampling: str = "disagree"
    """the sampling method for preferences, must be 'uniform', 'disagree' or 'entropy'"""
    teacher_sim_beta: float = -1
    """this parameter controls how deterministic or random the teacher's preferences are"""
    teacher_sim_gamma: float = 1
    """the discount factor gamma, which models myopic behavior"""
    teacher_sim_epsilon: float = 0
    """with probability epsilon, the teacher's preference is flipped, introducing randomness"""
    teacher_sim_delta_skip: float = -1e7
    """skip two trajectories if neither segment demonstrates the desired behavior"""
    teacher_sim_delta_equal: float = 0
    """the range of two trajectories being equal"""

    # Unsupervised Exploration
    unsupervised_exploration: bool = True
    """toggle the unsupervised exploration"""
    total_explore_steps: int = 10000
    """total number of explore steps"""
    explore_batch_size: int = 256
    """the batch size of the explore sampled from the replay buffer"""
    explore_learning_starts: int = 512
    """timestep to start learning in the exploration"""

    # SURF
    surf: bool = True
    """Toggle SURF on/off"""
    unlabeled_batch_ratio: int = 1
    """Ratio of unlabeled to labeled batch size."""
    surf_tau: float = 0.999
    """Confidence threshold for pseudo-labeling"""
    lambda_ssl: float = 0.1
    """Weight for the unsupervised (pseudo-labeled) loss"""
    surf_H_min: int = 54
    """Minimal length of the data augmented trajectory"""
    surf_H_max: int = 64
    """Maximal length of the data augmented trajectory"""

    # Load Model
    exploration_load: bool = False
    """skip exploration and load the pre-trained model and buffer from a file"""
    path_to_replay_buffer: str = ""
    """path to replay buffer"""
    path_to_model: str = ""
    """path to model"""


def train(args: Any):
    """
    The training function.
    :param args: run arguments
    :return:
    """
    import stable_baselines3 as sb3

    if sb3.__version__ < "2.0":
        raise ValueError(
            """Ongoing migration: run the following command to install the new dependencies:
poetry run pip install "stable_baselines3==2.0.0a1"
"""
        )

    run_name = f"{args.env_id}__{args.exp_name}__{args.seed}__{int(time.time())}"
    logging.basicConfig(
        format="%(asctime)s %(levelname)s: %(message)s",
        datefmt="%d/%m/%Y %H:%M:%S",
        level=args.log_level.upper(),
    )
    if args.log_file:
        os.makedirs(os.path.join("runs", run_name), exist_ok=True)
        logging.getLogger().addHandler(
            logging.FileHandler(filename=f"runs/{run_name}/logger.log")
        )
    if args.track:
        import wandb

        wandb.init(
            project=args.wandb_project_name,
            entity=args.wandb_entity,
            sync_tensorboard=True,
            config=vars(args),
            name=run_name,
            monitor_gym=True,
            save_code=True,
        )

    # TRY NOT TO MODIFY: seeding
    random.seed(args.seed)
    np.random.seed(args.seed)
    torch.manual_seed(args.seed)
    torch.backends.cudnn.deterministic = args.torch_deterministic

    device = torch.device("cuda" if torch.cuda.is_available() and args.cuda else "cpu")
    logging.info(f"Using device: {device}")

    # env setup
    envs = gym.vector.SyncVectorEnv(
        [make_env(args.env_id, args.seed) for i in range(args.num_envs)]
    )
    assert isinstance(
        envs.single_action_space, gym.spaces.Box
    ), "only continuous action space is supported"

    actor = Actor(
        env=envs,
        hidden_dim=args.actor_net_hidden_dim,
        hidden_layers=args.actor_net_hidden_layers,
    ).to(device)
    qf1 = SoftQNetwork(
        envs,
        hidden_dim=args.soft_q_net_hidden_dim,
        hidden_layers=args.soft_q_net_hidden_layers,
    ).to(device)
    qf2 = SoftQNetwork(
        envs,
        hidden_dim=args.soft_q_net_hidden_dim,
        hidden_layers=args.soft_q_net_hidden_layers,
    ).to(device)
    qf1_target = SoftQNetwork(
        envs,
        hidden_dim=args.soft_q_net_hidden_dim,
        hidden_layers=args.soft_q_net_hidden_layers,
    ).to(device)
    qf2_target = SoftQNetwork(
        envs,
        hidden_dim=args.soft_q_net_hidden_dim,
        hidden_layers=args.soft_q_net_hidden_layers,
    ).to(device)
    qf1_target.load_state_dict(qf1.state_dict())
    qf2_target.load_state_dict(qf2.state_dict())
    q_optimizer = optim.Adam(
        list(qf1.parameters()) + list(qf2.parameters()), lr=args.q_lr
    )
    actor_optimizer = optim.Adam(list(actor.parameters()), lr=args.policy_lr)

    # Automatic entropy tuning
    if args.autotune:
        target_entropy = -torch.prod(
            torch.Tensor(envs.single_action_space.shape).to(device)
        ).item()
        log_alpha = torch.zeros(1, requires_grad=True, device=device)
        alpha = log_alpha.exp().item()
        a_optimizer = optim.Adam([log_alpha], lr=args.q_lr)
    else:
        alpha = args.alpha

    envs.single_observation_space.dtype = np.float32

    if is_mujoco_env(envs.envs[0]):
        try:
            qpos = np.zeros(
                (args.num_envs, envs.envs[0].unwrapped.observation_structure["qpos"]),
                dtype=np.float32,
            )
            qvel = np.zeros(
                (args.num_envs, envs.envs[0].unwrapped.observation_structure["qvel"]),
                dtype=np.float32,
            )
        except AttributeError:
            qpos = np.zeros(
                (args.num_envs, envs.envs[0].unwrapped.model.key_qpos.shape[1]),
                dtype=np.float32,
            )
            qvel = np.zeros(
                (args.num_envs, envs.envs[0].unwrapped.model.key_qvel.shape[1]),
                dtype=np.float32,
            )
    else:
        qpos = np.zeros((2, 2))
        qvel = np.zeros((2, 2))

    rb = ReplayBuffer(
        args.buffer_size,
        envs.single_observation_space,
        envs.single_action_space,
        device,
        handle_timeout_termination=False,
        n_envs=1,
        qpos_shape=qpos.shape[1],
        qvel_shape=qvel.shape[1],
        seed=args.seed,
    )
    start_time = time.time()

    train_pref_buffer_size = (
        args.buffer_size // args.teacher_feedback_frequency
    ) * args.teacher_feedback_num_queries_per_session
    train_pref_buffer = PreferenceBuffer(buffer_size=train_pref_buffer_size)

    val_pref_buffer_size = int(train_pref_buffer_size * args.reward_net_val_split)
    val_pref_buffer = PreferenceBuffer(buffer_size=val_pref_buffer_size)

    reward_net = RewardNet(
        hidden_dim=args.reward_net_hidden_dim,
        hidden_layers=args.reward_net_hidden_layers,
        env=envs,
    ).to(device)
    reward_optimizer = optim.Adam(
        reward_net.parameters(), lr=args.teacher_learning_rate, weight_decay=1e-4
    )
    video_recorder = VideoRecorder(rb, args.seed, args.env_id)

    # Init Teacher
    sim_teacher = Teacher(
        args.teacher_sim_beta,
        args.teacher_sim_gamma,
        args.teacher_sim_epsilon,
        args.teacher_sim_delta_skip,
        args.teacher_sim_delta_equal,
        args.seed,
    )
    evaluate = Evaluation(
        actor=actor,
        env_id=args.env_id,
        seed=args.seed,
        torch_deterministic=args.torch_deterministic,
        run_name=run_name,
    )

    metrics = PerformanceMetrics(run_name, args, evaluate)

    current_step = 0
    if args.unsupervised_exploration and not args.exploration_load:
        knn_estimator = ExplorationRewardKNN(k=3)
        current_step += 1
        obs, _ = envs.reset(seed=args.seed)
        for explore_step in trange(
            args.total_explore_steps, desc="Exploration step", unit="steps"
        ):
            actions = select_actions(
                obs, actor, device, explore_step, args.explore_learning_starts, envs
            )

            next_obs, ground_truth_reward, terminations, truncations, infos = envs.step(
                actions
            )

            real_next_obs = next_obs.copy()

            if is_mujoco_env(envs.envs[0]):

                try:
                    skipped_qpos = envs.envs[0].unwrapped.observation_structure[
                        "skipped_qpos"
                    ]
                except (KeyError, AttributeError):
                    skipped_qpos = 0

                for idx in range(args.num_envs):
                    single_env = envs.envs[idx]
                    qpos[idx] = (
                        single_env.unwrapped.data.qpos[:-skipped_qpos].copy()
                        if skipped_qpos > 0
                        else single_env.unwrapped.data.qpos.copy()
                    )
                    qvel[idx] = single_env.unwrapped.data.qvel.copy()

            intrinsic_reward = knn_estimator.compute_intrinsic_rewards(next_obs)
            knn_estimator.update_states(next_obs)
            dones = terminations | truncations
            rb.add(
                obs,
                real_next_obs,
                actions,
                intrinsic_reward,
                ground_truth_reward,
                dones,
                infos,
                qpos,
                qvel,
            )

            obs = next_obs
            if explore_step > args.explore_learning_starts:
                data = rb.sample(args.explore_batch_size)
                (
                    qf_loss,
                    qf1_a_values,
                    qf2_a_values,
                    qf1_loss,
                    qf2_loss,
                ) = train_q_network(
                    data,
                    qf1,
                    qf2,
                    qf1_target,
                    qf2_target,
                    alpha,
                    args.gamma,
                    q_optimizer,
                    actor,
                )

                if (
                    explore_step % args.policy_frequency == 0
                ):  # TD 3 Delayed update support
                    for _ in range(
                        args.policy_frequency
                    ):  # compensate for the delay by doing 'actor_update_interval' instead of 1
                        actor_loss, alpha, alpha_loss = update_actor(
                            data,
                            actor,
                            qf1,
                            qf2,
                            alpha,
                            actor_optimizer,
                            args.autotune,
                            log_alpha,
                            target_entropy,
                            a_optimizer,
                        )

            if explore_step % args.target_network_frequency == 0:
                update_target_networks(qf1, qf1_target, args.tau)
                update_target_networks(qf2, qf2_target, args.tau)

            metrics.log_exploration_metrics(
                explore_step,
                intrinsic_reward,
                knn_estimator,
                terminations,
                truncations,
                start_time,
            )

        state_dict = {
            "actor": actor,
            "qf1": qf1,
            "qf2": qf2,
            "qf1_target": qf1_target,
            "qf2_target": qf2_target,
            "reward_net": reward_net,
            "q_optimizer": q_optimizer,
            "actor_optimizer": actor_optimizer,
            "reward_optimizer": reward_optimizer,
        }
        save_model_all(run_name, args.total_explore_steps, state_dict)
        save_replay_buffer(run_name, args.total_explore_steps, rb)

    if args.exploration_load:
        load_replay_buffer(rb, path=args.path_to_replay_buffer)
        state_dict = {
            "actor": actor,
            "qf1": qf1,
            "qf2": qf2,
            "qf1_target": qf1_target,
            "qf2_target": qf2_target,
            "reward_net": reward_net,
            "q_optimizer": q_optimizer,
            "actor_optimizer": actor_optimizer,
            "reward_optimizer": reward_optimizer,
        }
        load_model_all(state_dict, path=args.path_to_model, device=device)

    try:
        reward_means = np.zeros(3)
        obs, _ = envs.reset(seed=args.seed)
        total_steps = (
            args.total_timesteps - args.total_explore_steps
            if args.exploration_load or args.unsupervised_exploration
            else args.total_timesteps
        )
        for global_step in trange(total_steps, desc="Training steps", unit="steps"):
            ### REWARD LEARNING ###
            current_step += 1
            # If we pre-train we can start at step 0 with training our rewards
            if global_step % args.teacher_feedback_frequency == 0 and (
                global_step != 0
                or args.exploration_load
                or args.unsupervised_exploration
            ):
                for i in trange(
                    args.teacher_feedback_num_queries_per_session,
                    desc="Queries",
                    unit="queries",
                ):
                    # Sample trajectories from replay buffer to query teacher
                    first_trajectory, second_trajectory = sample_trajectories(
                        rb, args.preference_sampling, reward_net, args.trajectory_length
                    )

                    logging.debug(f"step {global_step}, {i}")

                    # Create video of the two trajectories. For now, we only render if capture_video is True.
                    # If we have a human teacher, we would render the video anyway and ask the teacher to compare the two trajectories.
                    if args.capture_video:
                        video_recorder.record_trajectory(first_trajectory, run_name)
                        video_recorder.record_trajectory(second_trajectory, run_name)

                    # Query instructor (normally a human who decides which trajectory is better, here we use ground truth)
                    preference = sim_teacher.give_preference(
                        first_trajectory, second_trajectory
                    )

                    # Trajectories are not added to the buffer if neither segment demonstrates the desired behavior
                    if preference is None:
                        continue

                    # Store preferences
                    if np.random.rand() < (
                        1 - args.reward_net_val_split
                    ):  # 1 - (Val Split)% for training
                        train_pref_buffer.add(
                            first_trajectory, second_trajectory, preference
                        )
                    else:  # (Val Split)% for validation
                        val_pref_buffer.add(
                            first_trajectory, second_trajectory, preference
                        )

<<<<<<< HEAD
                if args.surf:
                    train_reward_surf(
                        model=reward_net,
                        optimizer=reward_optimizer,
                        metrics=metrics,
                        pref_buffer=pref_buffer,
                        rb=rb,
                        global_step=global_step,
                        epochs=args.teacher_update_epochs,
                        batch_size=args.teacher_feedback_batch_size,
                        device=device,
                        sampling_strategy=args.preference_sampling,
                        trajectory_length=args.trajectory_length,
                        unlabeled_batch_ratio=args.unlabeled_batch_ratio,
                        tau=args.surf_tau,
                        lambda_ssl=args.lambda_ssl,
                        H_max=args.surf_H_max,
                        H_min=args.surf_H_min,
                    )
                else:
                    train_reward(
                        reward_net,
                        reward_optimizer,
                        metrics,
                        pref_buffer,
                        rb,
                        global_step,
                        args.teacher_update_epochs,
                        args.teacher_feedback_batch_size,
                        device,
                    )
=======
                train_reward(
                    model=reward_net,
                    optimizer=reward_optimizer,
                    metrics=metrics,
                    train_pref_buffer=train_pref_buffer,
                    val_pref_buffer=val_pref_buffer,
                    rb=rb,
                    global_step=global_step,
                    epochs=args.teacher_update_epochs,
                    batch_size=args.teacher_feedback_batch_size,
                    device=device,
                )

>>>>>>> 9e305757
                rb.relabel_rewards(reward_net)
                logging.info("Rewards relabeled")

            ### AGENT LEARNING ###

            actions = select_actions(
                obs, actor, device, global_step, args.learning_starts, envs
            )

            # TRY NOT TO MODIFY: execute the game and log data.
            next_obs, groundTruthRewards, terminations, truncations, infos = envs.step(
                actions
            )
            if is_mujoco_env(envs.envs[0]):

                try:
                    skipped_qpos = envs.envs[0].unwrapped.observation_structure[
                        "skipped_qpos"
                    ]
                except (KeyError, AttributeError):
                    skipped_qpos = 0

                for idx in range(args.num_envs):
                    single_env = envs.envs[idx]
                    qpos[idx] = (
                        single_env.unwrapped.data.qpos[:-skipped_qpos].copy()
                        if skipped_qpos > 0
                        else single_env.unwrapped.data.qpos.copy()
                    )
                    qvel[idx] = single_env.unwrapped.data.qvel.copy()

            if infos and "episode" in infos:
                allocated, reserved = 0, 0
                cuda = False
                if args.cuda and torch.cuda.is_available():
                    allocated = torch.cuda.memory_allocated()
                    reserved = torch.cuda.memory_reserved()
                    cuda = True
                metrics.log_info_metrics(infos, global_step, allocated, reserved, cuda)

            # TRY NOT TO MODIFY: save data to reply buffer
            real_next_obs = next_obs.copy()

            dones = terminations | truncations
            with torch.no_grad():
                rewards = reward_net.predict_reward(obs, actions)

            env_idx = 0
            single_env_info = {}
            for key, value in infos.items():
                if key != "episode":
                    single_env_info[key] = value[env_idx]

            rb.add(
                obs[env_idx : env_idx + 1],
                real_next_obs[env_idx : env_idx + 1],
                actions[env_idx : env_idx + 1],
                rewards[env_idx : env_idx + 1].squeeze(),
                groundTruthRewards[env_idx : env_idx + 1],
                dones[env_idx : env_idx + 1],
                single_env_info,
                qpos,
                qvel,
            )

            # TRY NOT TO MODIFY: CRUCIAL step easy to overlook
            obs = next_obs

            # ALGO LOGIC: training.
            if global_step > args.learning_starts:
                data = rb.sample(args.batch_size)
                (
                    qf_loss,
                    qf1_a_values,
                    qf2_a_values,
                    qf1_loss,
                    qf2_loss,
                ) = train_q_network(
                    data,
                    qf1,
                    qf2,
                    qf1_target,
                    qf2_target,
                    alpha,
                    args.gamma,
                    q_optimizer,
                    actor,
                )

                if (
                    global_step % args.policy_frequency == 0
                ):  # TD 3 Delayed update support
                    for _ in range(
                        args.policy_frequency
                    ):  # compensate for the delay by doing 'actor_update_interval' instead of 1
                        actor_loss, alpha, alpha_loss = update_actor(
                            data,
                            actor,
                            qf1,
                            qf2,
                            alpha,
                            actor_optimizer,
                            args.autotune,
                            log_alpha,
                            target_entropy,
                            a_optimizer,
                        )

                # update the target networks
                if global_step % args.target_network_frequency == 0:
                    update_target_networks(qf1, qf1_target, args.tau)
                    update_target_networks(qf2, qf2_target, args.tau)

                metrics.add_rewards(rewards.flatten(), groundTruthRewards)
                metrics.log_reward_metrics(rewards, groundTruthRewards, global_step)
                if global_step % 100 == 0:
                    metrics.log_training_metrics(
                        global_step,
                        args,
                        qf1_a_values,
                        qf2_a_values,
                        qf1_loss,
                        qf2_loss,
                        qf_loss,
                        actor_loss,
                        alpha,
                        alpha_loss,
                        start_time,
                    )
            if global_step % args.evaluation_frequency == 0 and (
                global_step != 0
                or args.exploration_load
                or args.unsupervised_exploration
            ):
                render = global_step % 100000 == 0 and global_step != 0
                track = global_step % 100000 == 0 and global_step != 0 and args.track
                eval_dict = evaluate.evaluate_policy(
                    episodes=args.evaluation_episodes,
                    step=global_step,
                    actor=actor,
                    render=render,
                    track=track,
                )
                reward_means[global_step % 3] = eval_dict["mean_reward"]
                evaluate.plot(eval_dict, global_step)
                metrics.log_evaluate_metrics(global_step, eval_dict)
            if (
                global_step > args.early_stopping_step == 0
                and (
                    (
                        np.mean(reward_means) > args.early_stopping_mean
                        and args.enable_greater_or_smaller_check
                    )
                    or (
                        np.mean(reward_means) < args.early_stopping_mean
                        and not args.enable_greater_or_smaller_check
                    )
                )
                and args.early_stopping
            ):
                break
        eval_dict = evaluate.evaluate_policy(
            episodes=args.evaluation_episodes,
            step=args.total_timesteps,
            actor=actor,
            render=True,
            track=args.track,
        )
        evaluate.plot(eval_dict, args.total_timesteps)
        metrics.log_evaluate_metrics(args.total_timesteps, eval_dict)

    except KeyboardInterrupt:
        logging.warning("KeyboardInterrupt caught! Saving progress...")
    finally:
        state_dict = {
            "actor": actor,
            "qf1": qf1,
            "qf2": qf2,
            "qf1_target": qf1_target,
            "qf2_target": qf2_target,
            "reward_net": reward_net,
            "q_optimizer": q_optimizer,
            "actor_optimizer": actor_optimizer,
            "reward_optimizer": reward_optimizer,
        }
        save_model_all(run_name, current_step, state_dict)
        save_replay_buffer(run_name, current_step, rb)
        envs.close()
        metrics.close()


if __name__ == "__main__":
    cli_args = tyro.cli(Args)
    train(cli_args)<|MERGE_RESOLUTION|>--- conflicted
+++ resolved
@@ -542,14 +542,13 @@
                             first_trajectory, second_trajectory, preference
                         )
 
-<<<<<<< HEAD
                 if args.surf:
                     train_reward_surf(
                         model=reward_net,
                         optimizer=reward_optimizer,
                         metrics=metrics,
-                        pref_buffer=pref_buffer,
                         rb=rb,
+                        pref_buffer=train_pref_buffer,
                         global_step=global_step,
                         epochs=args.teacher_update_epochs,
                         batch_size=args.teacher_feedback_batch_size,
@@ -564,31 +563,17 @@
                     )
                 else:
                     train_reward(
-                        reward_net,
-                        reward_optimizer,
-                        metrics,
-                        pref_buffer,
-                        rb,
-                        global_step,
-                        args.teacher_update_epochs,
-                        args.teacher_feedback_batch_size,
-                        device,
-                    )
-=======
-                train_reward(
-                    model=reward_net,
-                    optimizer=reward_optimizer,
-                    metrics=metrics,
-                    train_pref_buffer=train_pref_buffer,
-                    val_pref_buffer=val_pref_buffer,
-                    rb=rb,
-                    global_step=global_step,
-                    epochs=args.teacher_update_epochs,
-                    batch_size=args.teacher_feedback_batch_size,
-                    device=device,
-                )
-
->>>>>>> 9e305757
+                        model=reward_net,
+                        optimizer=reward_optimizer,
+                        metrics=metrics,
+                        train_pref_buffer=train_pref_buffer,
+                        val_pref_buffer=val_pref_buffer,
+                        rb=rb,
+                        global_step=global_step,
+                        epochs=args.teacher_update_epochs,
+                        batch_size=args.teacher_feedback_batch_size,
+                        device=device,
+                    )
                 rb.relabel_rewards(reward_net)
                 logging.info("Rewards relabeled")
 
