--- conflicted
+++ resolved
@@ -2,7 +2,6 @@
 import os
 import random
 import time
-
 from dataclasses import dataclass
 from typing import Any
 
@@ -531,32 +530,6 @@
                     single_env = envs.envs[idx]
                     qpos[idx] = single_env.unwrapped.data.qpos[:-skipped_qpos].copy()
                     qvel[idx] = single_env.unwrapped.data.qvel.copy()
-<<<<<<< HEAD
-            # TRY NOT TO MODIFY: record rewards for plotting purposes
-            if "episode" in infos:
-                logging.info(
-                    f"global_step={global_step}, episodic_return={infos['episode']['r']}"
-                )
-                writer.add_scalar(
-                    "charts/episodic_return", infos["episode"]["r"], global_step
-                )
-                writer.add_scalar(
-                    "charts/episodic_length", infos["episode"]["l"], global_step
-                )
-
-                if args.cuda and torch.cuda.is_available():
-                    allocated = torch.cuda.memory_allocated()
-                    reserved = torch.cuda.memory_reserved()
-                    logging.info(f"Allocated cuda memory: {allocated / (1024 ** 2)} MB")
-                    logging.info(f"Reserved cuda memory: {reserved / (1024 ** 2)} MB")
-                    writer.add_scalar(
-                        "hardware/cuda_memory",
-                        allocated / (1024**2),
-                        global_step,
-                    )
-
-            # TRY NOT TO MODIFY: save data to reply buffer
-=======
 
             if infos and "final_info" in infos:
                 for info in infos["final_info"]:
@@ -572,8 +545,7 @@
                         )
                         break
 
-            # TRY NOT TO MODIFY: save data to reply buffer; handle `final_observation`
->>>>>>> b3c6d9b7
+            # TRY NOT TO MODIFY: save data to reply buffer
             real_next_obs = next_obs.copy()
 
             dones = terminations | truncations
