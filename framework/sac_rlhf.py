--- conflicted
+++ resolved
@@ -635,18 +635,12 @@
 
     try:
         obs, _ = envs.reset(seed=args.seed)
-<<<<<<< HEAD
         total_steps = (
             args.total_timesteps - args.total_explore_steps
             if args.exploration_load or args.unsupervised_exploration
             else args.total_timesteps
         )
-        for global_step in range(total_steps):
-=======
-        for global_step in trange(
-            args.total_timesteps, desc="Training steps", unit="steps"
-        ):
->>>>>>> fa13a10d
+        for global_step in trange(total_steps, desc="Training steps", unit="steps"):
             ### REWARD LEARNING ###
             current_step += 1
             # If we pre-train we can start at step 0 with training our rewards
