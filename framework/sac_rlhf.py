# docs and experiment results can be found at https://docs.cleanrl.dev/rl-algorithms/sac/#sac_continuous_actionpy
import os
import random
import time
from dataclasses import dataclass
import logging
from typing import Any

import gymnasium as gym
import numpy as np
import torch
import torch.optim as optim
import tyro

from tqdm import trange
from performance_metrics import PerformanceMetrics
from video_recorder import VideoRecorder
from unsupervised_exploration import ExplorationRewardKNN
from preference_buffer import PreferenceBuffer
from replay_buffer import ReplayBuffer
from reward_net import RewardNet, train_reward
from torch.utils.tensorboard import SummaryWriter
from teacher import Teacher
from sampling import uniform_sampling, disagreement_sampling, entropy_sampling
from actor import Actor, select_actions, update_actor, update_target_networks
from env import (
    make_env,
    save_replay_buffer,
    save_model_all,
    load_replay_buffer,
    load_model_all,
)
from critic import SoftQNetwork, train_q_network


@dataclass
class Args:
    exp_name: str = os.path.basename(__file__)[: -len(".py")]
    """the name of this experiment"""
    seed: int = 1
    """seed of the experiment"""
    torch_deterministic: bool = True
    """if toggled, `torch.backends.cudnn.deterministic=False`"""
    cuda: bool = True
    """if toggled, cuda will be enabled by default"""
    track: bool = True
    """if toggled, this experiment will be tracked with Weights and Biases"""
    wandb_project_name: str = ""
    """the wandb's project name"""
    wandb_entity: str = "cleanRLHF"
    """the entity (team) of wandb's project"""
    capture_video: bool = True
    """whether to capture videos of the agent performances (check out `videos` folder)"""
    num_envs: int = 1
    """the number of parallel environments to accelerate training. 
    Set this to the number of available CPU threads for best performance."""
    log_file: bool = True
    """if toggled, logger will write to a file"""
    log_level: str = "INFO"
    """the threshold level for the logger to print a message"""

    # Algorithm specific arguments
    env_id: str = "Hopper-v4"
    """the environment id of the task"""
    total_timesteps: int = 1000000
    """total timesteps of the experiments"""
    buffer_size: int = int(total_timesteps)
    """the replay memory buffer size"""
    gamma: float = 0.99
    """the discount factor gamma"""
    tau: float = 0.005
    """target smoothing coefficient (default: 0.005)"""
    batch_size: int = 256
    """the batch size of sample from the reply memory"""
    learning_starts: int = 5e3
    """timestep to start learning"""
    policy_lr: float = 3e-4
    """the learning rate of the policy network optimizer"""
    q_lr: float = 1e-3
    """the learning rate of the Q network network optimizer"""
    policy_frequency: int = 2
    """the frequency of training policy (delayed)"""
    target_network_frequency: int = 1  # Denis Yarats' implementation delays this by 2.
    """the frequency of updates for the target nerworks"""
    alpha: float = 0.2
    """Entropy regularization coefficient."""
    autotune: bool = True
    """automatic tuning of the entropy coefficient"""

    ## Arguments for the neural networks
    reward_net_hidden_dim: int = 256
    """the dimension of the hidden layers in the reward network"""
    reward_net_hidden_layers: int = 4
    """the number of hidden layers in the reward network"""
    actor_net_hidden_dim: int = 256
    """the dimension of the hidden layers in the actor network"""
    actor_net_hidden_layers: int = 4
    """the number of hidden layers in the actor network"""
    soft_q_net_hidden_dim: int = 256
    """the dimension of the hidden layers in the SoftQNetwork"""
    soft_q_net_hidden_layers: int = 2
    """the number of hidden layers in the SoftQNetwork"""

    # Human feedback arguments
    teacher_feedback_frequency: int = 35000
    """the frequency of teacher feedback (every K iterations)"""
    teacher_feedback_num_queries_per_session: int = 50
    """the number of queries per feedback session"""
    teacher_update_epochs: int = 20
    """the amount of gradient steps to take on the teacher feedback"""
    teacher_feedback_batch_size: int = 32
    """the batch size of the teacher feedback sampled from the feedback buffer"""
    teacher_learning_rate: float = 3e-4
    """the learning rate of the teacher"""

    # Simulated Teacher
    trajectory_length: int = 64
    """the length of the trajectories that are sampled for human feedback"""
    preference_sampling: str = "disagree"
    """the sampling method for preferences, must be 'uniform', 'disagree' or 'entropy'"""
    teacher_sim_beta: float = -1
    """this parameter controls how deterministic or random the teacher's preferences are"""
    teacher_sim_gamma: float = 1
    """the discount factor gamma, which models myopic behavior"""
    teacher_sim_epsilon: float = 0.05
    """with probability epsilon, the teacher's preference is flipped, introducing randomness"""
    teacher_sim_delta_skip: float = 1e-7
    """skip two trajectories if neither segment demonstrates the desired behavior"""
    teacher_sim_delta_equal: float = 1
    """the range of two trajectories being equal"""

    # Unsupervised Exploration
    unsupervised_exploration: bool = True
    """toggle the unsupervised exploration"""
    total_explore_steps: int = 10000
    """total number of explore steps"""
    explore_batch_size: int = 256
    """the batch size of the explore sampled from the replay buffer"""
    explore_learning_starts: int = 512
    """timestep to start learning in the exploration"""

    # Load Model
    exploration_load: bool = False
    """skip exploration and load the pre-trained model and buffer from a file"""
    path_to_replay_buffer: str = ""
    """path to replay buffer"""
    path_to_model: str = ""
    """path to model"""


<<<<<<< HEAD
def make_env(env_id, seed):
    def thunk():
        env = gym.make(env_id)
        env = gym.wrappers.RecordEpisodeStatistics(env)
        env.action_space.seed(seed)
        return env

    return thunk


def select_actions(obs, actor, device, step, learning_start, envs):
    if step < learning_start:
        return np.array(
            [envs.single_action_space.sample() for _ in range(envs.num_envs)]
        )
    else:
        actions, _, _ = actor.get_action(torch.Tensor(obs).to(device))
        return actions.detach().cpu().numpy()


def train_q_network(data, qf1, qf2, qf1_target, qf2_target, alpha, gamma, q_optimizer):
    with torch.no_grad():
        real_rewards = data.rewards
        next_state_actions, next_state_log_pi, _ = actor.get_action(
            data.next_observations
        )
        qf1_next_target = qf1_target(data.next_observations, next_state_actions)
        qf2_next_target = qf2_target(data.next_observations, next_state_actions)
        min_qf_next_target = (
            torch.min(qf1_next_target, qf2_next_target) - alpha * next_state_log_pi
        )
        next_q_value = real_rewards.flatten() + (1 - data.dones.flatten()) * gamma * (
            min_qf_next_target
        ).view(-1)

    qf1_a_values = qf1(data.observations, data.actions).view(-1)
    qf2_a_values = qf2(data.observations, data.actions).view(-1)
    qf1_loss = F.mse_loss(qf1_a_values, next_q_value)
    qf2_loss = F.mse_loss(qf2_a_values, next_q_value)
    qf_loss = qf1_loss + qf2_loss

    # optimize the model
    q_optimizer.zero_grad()
    qf_loss.backward()
    q_optimizer.step()

    return qf_loss, qf1_a_values, qf2_a_values, qf1_loss, qf2_loss


def update_actor(data, actor, qf1, qf2, alpha, actor_optimizer):
    pi, log_pi, _ = actor.get_action(data.observations)
    qf1_pi = qf1(data.observations, pi)
    qf2_pi = qf2(data.observations, pi)
    min_qf_pi = torch.min(qf1_pi, qf2_pi)
    actor_loss = ((alpha * log_pi) - min_qf_pi).mean()

    actor_optimizer.zero_grad()
    actor_loss.backward()
    actor_optimizer.step()
    if args.autotune:
        with torch.no_grad():
            _, log_pi, _ = actor.get_action(data.observations)
        alpha_loss = (-log_alpha.exp() * (log_pi + target_entropy)).mean()

        a_optimizer.zero_grad()
        alpha_loss.backward()
        a_optimizer.step()
        alpha = log_alpha.exp().item()
    return actor_loss, alpha, alpha_loss


def update_target_networks(source_net, target_net, tau):
    for param, target_param in zip(source_net.parameters(), target_net.parameters()):
        target_param.data.copy_(tau * param.data + (1 - tau) * target_param.data)


def save_model_all(run_name: str, step: int, state_dict: dict):
    model_folder = f"./models/{run_name}/{step}"
    os.makedirs(model_folder, exist_ok=True)
    out_path = f"{model_folder}/checkpoint.pth"

    total_state_dict = {name: obj.state_dict() for name, obj in state_dict.items()}
    torch.save(total_state_dict, out_path)
    logging.info(f"Saved all models and optimizers to {out_path}")


def load_model_all(state_dict: dict, path: str, device):
    assert os.path.exists(path), "Path to model does not exist"
    checkpoint = torch.load(path, device)
    for name, obj in state_dict.items():
        if name in checkpoint:
            obj.load_state_dict(checkpoint[name])
    logging.info(f"Models and optimizers loaded from {path}")


def save_replay_buffer(run_name: str, step: int, replay_buffer: ReplayBuffer):
    model_folder = f"./models/{run_name}/{step}"
    os.makedirs(model_folder, exist_ok=True)
    out_path = f"{model_folder}/replay_buffer.pth"

    buffer_data = {
        "observations": replay_buffer.observations,
        "next_observations": replay_buffer.next_observations,
        "actions": replay_buffer.actions,
        "rewards": replay_buffer.rewards,
        "ground_truth_rewards": replay_buffer.ground_truth_rewards,
        "dones": replay_buffer.dones,
    }
    with gzip.open(out_path, "wb") as f:
        pickle.dump(buffer_data, f)
    logging.info(f"Saved replay buffer to {out_path}")


def load_replay_buffer(replay_buffer: ReplayBuffer, path: str):
    assert os.path.exists(path), "Path to replay buffer does not exist"
    with gzip.open(path, "rb") as f:
        buffer_data = pickle.load(f)

    replay_buffer.observations = buffer_data["observations"]
    replay_buffer.next_observations = buffer_data["next_observations"]
    replay_buffer.actions = buffer_data["actions"]
    replay_buffer.rewards = buffer_data["rewards"]
    replay_buffer.ground_truth_rewards = buffer_data["ground_truth_rewards"]
    replay_buffer.dones = buffer_data["dones"]

    logging.info(f"Replay buffer loaded from {path}")


def is_mujoco_env(env):
    # Try to check the internal `mujoco` attribute
    return hasattr(env.unwrapped, "model") and hasattr(env.unwrapped, "do_simulation")


# ALGO LOGIC: initialize agent here:
class SoftQNetwork(nn.Module):
    def __init__(self, env, hidden_dim, hidden_layers):
        super().__init__()
        self.fc_first = nn.Linear(
            np.array(env.single_observation_space.shape).prod()
            + np.prod(env.single_action_space.shape),
            hidden_dim,
        )

        self.hidden_layers = nn.ModuleList()
        for _ in range(hidden_layers):
            self.hidden_layers.append(nn.Linear(hidden_dim, hidden_dim))

        self.fc_last = nn.Linear(hidden_dim, 1)

    def forward(self, x, a):
        x = torch.cat([x, a], dim=1)
        x = F.relu(self.fc_first(x))
        for layer in self.hidden_layers:
            x = F.relu(layer(x))
        x = self.fc_last(x)
        return x


LOG_STD_MAX = 2
LOG_STD_MIN = -5


class Actor(nn.Module):
    def __init__(self, env, hidden_dim, hidden_layers):
        super().__init__()
        self.fc_first = nn.Linear(
            np.array(env.single_observation_space.shape).prod(), hidden_dim
        )
        self.hidden_layers = nn.ModuleList()
        for _ in range(hidden_layers):
            self.hidden_layers.append(nn.Linear(hidden_dim, hidden_dim))
            self.hidden_layers.append(nn.ReLU())
        self.fc_mean = nn.Linear(hidden_dim, np.prod(env.single_action_space.shape))
        self.fc_logstd = nn.Linear(hidden_dim, np.prod(env.single_action_space.shape))
        # action rescaling
        self.register_buffer(
            "action_scale",
            torch.tensor(
                (env.single_action_space.high - env.single_action_space.low) / 2.0,
                dtype=torch.float32,
            ),
        )
        self.register_buffer(
            "action_bias",
            torch.tensor(
                (env.single_action_space.high + env.single_action_space.low) / 2.0,
                dtype=torch.float32,
            ),
        )

    def forward(self, x):
        x = F.relu(self.fc_first(x))
        for layer in self.hidden_layers:
            x = layer(x)
        mean = self.fc_mean(x)
        log_std = self.fc_logstd(x)
        log_std = torch.tanh(log_std)
        log_std = LOG_STD_MIN + 0.5 * (LOG_STD_MAX - LOG_STD_MIN) * (
            log_std + 1
        )  # From SpinUp / Denis Yarats

        return mean, log_std

    def get_action(self, x):
        mean, log_std = self(x)
        std = log_std.exp()
        normal = torch.distributions.Normal(mean, std)
        x_t = normal.rsample()  # for reparameterization trick (mean + std * N(0,1))
        y_t = torch.tanh(x_t)
        action = y_t * self.action_scale + self.action_bias
        log_prob = normal.log_prob(x_t)
        # Enforcing Action Bound
        log_prob -= torch.log(self.action_scale * (1 - y_t.pow(2)) + 1e-6)
        log_prob = log_prob.sum(1, keepdim=True)
        mean = torch.tanh(mean) * self.action_scale + self.action_bias
        return action, log_prob, mean


if __name__ == "__main__":
=======
def train(args: Any):
>>>>>>> 630a9d27
    import stable_baselines3 as sb3

    if sb3.__version__ < "2.0":
        raise ValueError(
            """Ongoing migration: run the following command to install the new dependencies:
poetry run pip install "stable_baselines3==2.0.0a1"
"""
        )

    run_name = f"{args.env_id}__{args.exp_name}__{args.seed}__{int(time.time())}"
    logging.basicConfig(
        format="%(asctime)s %(levelname)s: %(message)s",
        datefmt="%d/%m/%Y %H:%M:%S",
        level=args.log_level.upper(),
    )
    if args.log_file:
        os.makedirs(os.path.join("runs", run_name), exist_ok=True)
        logging.getLogger().addHandler(
            logging.FileHandler(filename=f"runs/{run_name}/logger.log")
        )
    if args.track:
        import wandb

        wandb.init(
            project=args.wandb_project_name,
            entity=args.wandb_entity,
            sync_tensorboard=True,
            config=vars(args),
            name=run_name,
            monitor_gym=True,
            save_code=True,
        )
    writer = SummaryWriter(f"runs/{run_name}")
    writer.add_text(
        "hyperparameters",
        "|param|value|\n|-|-|\n%s"
        % ("\n".join([f"|{key}|{value}|" for key, value in vars(args).items()])),
    )

    # TRY NOT TO MODIFY: seeding
    random.seed(args.seed)
    np.random.seed(args.seed)
    torch.manual_seed(args.seed)
    torch.backends.cudnn.deterministic = args.torch_deterministic

    device = torch.device("cuda" if torch.cuda.is_available() and args.cuda else "cpu")
    logging.info(f"Using device: {device}")

    # env setup
    envs = gym.vector.SyncVectorEnv(
        [make_env(args.env_id, args.seed) for i in range(args.num_envs)]
    )
    assert isinstance(
        envs.single_action_space, gym.spaces.Box
    ), "only continuous action space is supported"

    max_action = float(envs.single_action_space.high[0])

    actor = Actor(
        env=envs,
        hidden_dim=args.actor_net_hidden_dim,
        hidden_layers=args.actor_net_hidden_layers,
    ).to(device)
    qf1 = SoftQNetwork(
        envs,
        hidden_dim=args.soft_q_net_hidden_dim,
        hidden_layers=args.soft_q_net_hidden_layers,
    ).to(device)
    qf2 = SoftQNetwork(
        envs,
        hidden_dim=args.soft_q_net_hidden_dim,
        hidden_layers=args.soft_q_net_hidden_layers,
    ).to(device)
    qf1_target = SoftQNetwork(
        envs,
        hidden_dim=args.soft_q_net_hidden_dim,
        hidden_layers=args.soft_q_net_hidden_layers,
    ).to(device)
    qf2_target = SoftQNetwork(
        envs,
        hidden_dim=args.soft_q_net_hidden_dim,
        hidden_layers=args.soft_q_net_hidden_layers,
    ).to(device)
    qf1_target.load_state_dict(qf1.state_dict())
    qf2_target.load_state_dict(qf2.state_dict())
    q_optimizer = optim.Adam(
        list(qf1.parameters()) + list(qf2.parameters()), lr=args.q_lr
    )
    actor_optimizer = optim.Adam(list(actor.parameters()), lr=args.policy_lr)
    metrics = PerformanceMetrics()

    # Automatic entropy tuning
    if args.autotune:
        target_entropy = -torch.prod(
            torch.Tensor(envs.single_action_space.shape).to(device)
        ).item()
        log_alpha = torch.zeros(1, requires_grad=True, device=device)
        alpha = log_alpha.exp().item()
        a_optimizer = optim.Adam([log_alpha], lr=args.q_lr)
    else:
        alpha = args.alpha

    envs.single_observation_space.dtype = np.float32
    rb = ReplayBuffer(
        args.buffer_size,
        envs.single_observation_space,
        envs.single_action_space,
        device,
        handle_timeout_termination=False,
        n_envs=1,
        seed=args.seed,
    )
    start_time = time.time()

    pref_buffer = PreferenceBuffer(
        (args.buffer_size // args.teacher_feedback_frequency)
        * args.teacher_feedback_num_queries_per_session
    )
    reward_net = RewardNet(
        hidden_dim=args.reward_net_hidden_dim,
        hidden_layers=args.reward_net_hidden_layers,
        env=envs,
    ).to(device)
    reward_optimizer = optim.Adam(
        reward_net.parameters(), lr=args.teacher_learning_rate, weight_decay=1e-4
    )
    video_recorder = VideoRecorder(rb, args.seed, args.env_id)

    # Init Teacher
    sim_teacher = Teacher(
        args.teacher_sim_beta,
        args.teacher_sim_gamma,
        args.teacher_sim_epsilon,
        args.teacher_sim_delta_skip,
        args.teacher_sim_delta_equal,
        args.seed,
    )
    qpos = np.zeros((args.num_envs, 6), dtype=np.float32)
    qvel = np.zeros_like(qpos)

    current_step = 0
    if args.unsupervised_exploration and not args.exploration_load:
        knn_estimator = ExplorationRewardKNN(k=3)
        current_step += 1
        obs, _ = envs.reset(seed=args.seed)
        for explore_step in trange(
            args.total_explore_steps, desc="Exploration step", unit="steps"
        ):

            actions = select_actions(
                obs, actor, device, explore_step, args.explore_learning_starts, envs
            )

            next_obs, ground_truth_reward, terminations, truncations, infos = envs.step(
                actions
            )

            real_next_obs = next_obs.copy()
            for idx, trunc in enumerate(truncations):
                if trunc:
                    real_next_obs[idx] = infos["final_observation"][idx]
            if is_mujoco_env(envs.envs[0]):
                for idx in range(args.num_envs):
                    single_env = envs.envs[idx]
                    qpos[idx] = single_env.unwrapped.data.qpos.copy()
                    qvel[idx] = single_env.unwrapped.data.qvel.copy()

            intrinsic_reward = knn_estimator.compute_intrinsic_rewards(next_obs)
            knn_estimator.update_states(next_obs)
            dones = terminations | truncations
            rb.add(
                obs,
                real_next_obs,
                actions,
                intrinsic_reward,
                ground_truth_reward,
                dones,
                infos,
                qpos,
                qvel,
            )

            obs = next_obs
            if explore_step > args.explore_learning_starts:
                data = rb.sample(args.explore_batch_size)
                (
                    qf_loss,
                    qf1_a_values,
                    qf2_a_values,
                    qf1_loss,
                    qf2_loss,
                ) = train_q_network(
                    data,
                    qf1,
                    qf2,
                    qf1_target,
                    qf2_target,
                    alpha,
                    args.gamma,
                    q_optimizer,
                    actor,
                )

                if (
                    explore_step % args.policy_frequency == 0
                ):  # TD 3 Delayed update support
                    for _ in range(
                        args.policy_frequency
                    ):  # compensate for the delay by doing 'actor_update_interval' instead of 1
                        actor_loss, alpha, alpha_loss = update_actor(
                            data,
                            actor,
                            qf1,
                            qf2,
                            alpha,
                            actor_optimizer,
                            args.autotune,
                            log_alpha,
                            target_entropy,
                            a_optimizer,
                        )

            if explore_step % args.target_network_frequency == 0:
                update_target_networks(qf1, qf1_target, args.tau)
                update_target_networks(qf2, qf2_target, args.tau)

            if explore_step % 100 == 0:
                writer.add_scalar(
                    "exploration/intrinsic_reward_mean",
                    intrinsic_reward.mean(),
                    explore_step,
                )

                writer.add_scalar(
                    "exploration/state_coverage",
                    len(knn_estimator.visited_states),
                    explore_step,
                )
                logging.debug(f"SPS: {int(explore_step / (time.time() - start_time))}")
                writer.add_scalar(
                    "exploration/SPS",
                    int(explore_step / (time.time() - start_time)),
                    explore_step,
                )
                logging.debug(f"Exploration step: {explore_step}")

            writer.add_scalar(
                "exploration/dones",
                terminations.sum() + truncations.sum(),
                explore_step,
            )

        state_dict = {
            "actor": actor,
            "qf1": qf1,
            "qf2": qf2,
            "qf1_target": qf1_target,
            "qf2_target": qf2_target,
            "reward_net": reward_net,
            "q_optimizer": q_optimizer,
            "actor_optimizer": actor_optimizer,
            "reward_optimizer": reward_optimizer,
        }
        save_model_all(run_name, args.total_explore_steps, state_dict)
        save_replay_buffer(run_name, args.total_explore_steps, rb)

    if args.exploration_load:
        load_replay_buffer(rb, path=args.path_to_replay_buffer)
        state_dict = {
            "actor": actor,
            "qf1": qf1,
            "qf2": qf2,
            "qf1_target": qf1_target,
            "qf2_target": qf2_target,
            "reward_net": reward_net,
            "q_optimizer": q_optimizer,
            "actor_optimizer": actor_optimizer,
            "reward_optimizer": reward_optimizer,
        }
        load_model_all(state_dict, path=args.path_to_model, device=device)

    try:
        obs, _ = envs.reset(seed=args.seed)
        total_steps = (
            args.total_timesteps - args.total_explore_steps
            if args.exploration_load or args.unsupervised_exploration
            else args.total_timesteps
        )
        for global_step in trange(total_steps, desc="Training steps", unit="steps"):
            ### REWARD LEARNING ###
            current_step += 1
            # If we pre-train we can start at step 0 with training our rewards
            if global_step % args.teacher_feedback_frequency == 0 and (
                global_step != 0
                or args.exploration_load
                or args.unsupervised_exploration
            ):
                for i in trange(
                    args.teacher_feedback_num_queries_per_session,
                    desc="Queries",
                    unit="queries",
                ):
                    # Sample trajectories from replay buffer to query teacher
                    if args.preference_sampling == "uniform":
                        first_trajectory, second_trajectory = uniform_sampling(
                            rb, args.trajectory_length
                        )
                    elif args.preference_sampling == "disagree":
                        first_trajectory, second_trajectory = disagreement_sampling(
                            rb, reward_net, args.trajectory_length
                        )
                    elif args.preference_sampling == "entropy":
                        first_trajectory, second_trajectory = entropy_sampling(
                            rb, reward_net, args.trajectory_length
                        )

                    logging.debug(f"step {global_step}, {i}")

                    # Create video of the two trajectories. For now, we only render if capture_video is True.
                    # If we have a human teacher, we would render the video anyway and ask the teacher to compare the two trajectories.
                    if args.capture_video:
                        video_recorder.record_trajectory(first_trajectory, run_name)
                        video_recorder.record_trajectory(second_trajectory, run_name)

                    # Query instructor (normally a human who decides which trajectory is better, here we use ground truth)
                    preference = sim_teacher.give_preference(
                        first_trajectory, second_trajectory
                    )

                    # Trajectories are not added to the buffer if neither segment demonstrates the desired behavior
                    if preference is None:
                        continue

                    # Store preferences
                    pref_buffer.add(first_trajectory, second_trajectory, preference)

                train_reward(
                    reward_net,
                    reward_optimizer,
                    writer,
                    pref_buffer,
                    rb,
                    global_step,
                    args.teacher_update_epochs,
                    args.teacher_feedback_batch_size,
                    device,
                )

                rb.relabel_rewards(reward_net)
                logging.info("Rewards relabeled")

            ### AGENT LEARNING ###

            actions = select_actions(
                obs, actor, device, global_step, args.learning_starts, envs
            )

            # TRY NOT TO MODIFY: execute the game and log data.
            next_obs, groundTruthRewards, terminations, truncations, infos = envs.step(
                actions
            )
            if is_mujoco_env(envs.envs[0]):
                for idx in range(args.num_envs):
                    single_env = envs.envs[idx]
                    qpos[idx] = single_env.unwrapped.data.qpos.copy()
                    qvel[idx] = single_env.unwrapped.data.qvel.copy()
            # TRY NOT TO MODIFY: record rewards for plotting purposes
            if infos and "final_info" in infos:
                for info in infos["final_info"]:
                    if info:
                        logging.info(
                            f"global_step={global_step}, episodic_return={info['episode']['r']}"
                        )
                        writer.add_scalar(
                            "charts/episodic_return", info["episode"]["r"], global_step
                        )
                        writer.add_scalar(
                            "charts/episodic_length", info["episode"]["l"], global_step
                        )

                        if args.cuda and torch.cuda.is_available():
                            allocated = torch.cuda.memory_allocated()
                            reserved = torch.cuda.memory_reserved()
                            logging.info(
                                f"Allocated cuda memory: {allocated / (1024 ** 2)} MB"
                            )
                            logging.info(
                                f"Reserved cuda memory: {reserved / (1024 ** 2)} MB"
                            )
                            writer.add_scalar(
                                "hardware/cuda_memory",
                                allocated / (1024**2),
                                global_step,
                            )
                        break

            # TRY NOT TO MODIFY: save data to reply buffer; handle `final_observation`
            real_next_obs = next_obs.copy()
            for idx, trunc in enumerate(truncations):
                if trunc:
                    real_next_obs[idx] = infos["final_observation"][idx]
            dones = terminations | truncations
            with torch.no_grad():
                rewards = reward_net.predict_reward(obs, actions)
            writer.add_scalar(
                "charts/predicted_rewards",
                rewards[0],
                global_step,
            )
            writer.add_scalar(
                "charts/groudTruthRewards",
                groundTruthRewards[0],
                global_step,
            )
            env_idx = 0
            single_env_info = {key: value[env_idx] for key, value in infos.items()}
            rb.add(
                obs[env_idx : env_idx + 1],
                real_next_obs[env_idx : env_idx + 1],
                actions[env_idx : env_idx + 1],
                rewards[env_idx : env_idx + 1].squeeze(),
                groundTruthRewards[env_idx : env_idx + 1],
                dones[env_idx : env_idx + 1],
                single_env_info,
                qpos,
                qvel,
            )

            # TRY NOT TO MODIFY: CRUCIAL step easy to overlook
            obs = next_obs

            # ALGO LOGIC: training.
            if global_step > args.learning_starts:
                data = rb.sample(args.batch_size)
                (
                    qf_loss,
                    qf1_a_values,
                    qf2_a_values,
                    qf1_loss,
                    qf2_loss,
                ) = train_q_network(
                    data,
                    qf1,
                    qf2,
                    qf1_target,
                    qf2_target,
                    alpha,
                    args.gamma,
                    q_optimizer,
                    actor,
                )

                if (
                    global_step % args.policy_frequency == 0
                ):  # TD 3 Delayed update support
                    for _ in range(
                        args.policy_frequency
                    ):  # compensate for the delay by doing 'actor_update_interval' instead of 1
                        actor_loss, alpha, alpha_loss = update_actor(
                            data,
                            actor,
                            qf1,
                            qf2,
                            alpha,
                            actor_optimizer,
                            args.autotune,
                            log_alpha,
                            target_entropy,
                            a_optimizer,
                        )

                # update the target networks
                if global_step % args.target_network_frequency == 0:
                    update_target_networks(qf1, qf1_target, args.tau)
                    update_target_networks(qf2, qf2_target, args.tau)

                metrics.add_rewards(rewards.flatten(), groundTruthRewards)

                if global_step % 100 == 0:
                    writer.add_scalar(
                        "losses/qf1_values", qf1_a_values.mean().item(), global_step
                    )
                    writer.add_scalar(
                        "losses/qf2_values", qf2_a_values.mean().item(), global_step
                    )
                    writer.add_scalar("losses/qf1_loss", qf1_loss.item(), global_step)
                    writer.add_scalar("losses/qf2_loss", qf2_loss.item(), global_step)
                    writer.add_scalar(
                        "losses/qf_loss", qf_loss.item() / 2.0, global_step
                    )
                    writer.add_scalar(
                        "losses/actor_loss", actor_loss.item(), global_step
                    )
                    writer.add_scalar("losses/alpha", alpha, global_step)
                    logging.debug(
                        f"SPS: {int(global_step / (time.time() - start_time))}"
                    )
                    writer.add_scalar(
                        "charts/SPS",
                        int(global_step / (time.time() - start_time)),
                        global_step,
                    )
                    if args.autotune:
                        writer.add_scalar(
                            "losses/alpha_loss", alpha_loss.item(), global_step
                        )
                    writer.add_scalar(
                        "charts/pearson_correlation",
                        metrics.compute_pearson_correlation(),
                        global_step,
                    )
                    metrics.reset()

    except KeyboardInterrupt:
        logging.warning("KeyboardInterrupt caught! Saving progress...")
    finally:
        state_dict = {
            "actor": actor,
            "qf1": qf1,
            "qf2": qf2,
            "qf1_target": qf1_target,
            "qf2_target": qf2_target,
            "reward_net": reward_net,
            "q_optimizer": q_optimizer,
            "actor_optimizer": actor_optimizer,
            "reward_optimizer": reward_optimizer,
        }
        save_model_all(run_name, current_step, state_dict)
        save_replay_buffer(run_name, current_step, rb)
        envs.close()
        writer.close()


if __name__ == "__main__":
    cli_args = tyro.cli(Args)
    train(cli_args)<|MERGE_RESOLUTION|>--- conflicted
+++ resolved
@@ -43,13 +43,13 @@
     """if toggled, `torch.backends.cudnn.deterministic=False`"""
     cuda: bool = True
     """if toggled, cuda will be enabled by default"""
-    track: bool = True
+    track: bool = False
     """if toggled, this experiment will be tracked with Weights and Biases"""
     wandb_project_name: str = ""
     """the wandb's project name"""
     wandb_entity: str = "cleanRLHF"
     """the entity (team) of wandb's project"""
-    capture_video: bool = True
+    capture_video: bool = False
     """whether to capture videos of the agent performances (check out `videos` folder)"""
     num_envs: int = 1
     """the number of parallel environments to accelerate training. 
@@ -114,7 +114,7 @@
     """the learning rate of the teacher"""
 
     # Simulated Teacher
-    trajectory_length: int = 64
+    trajectory_length: int = 32
     """the length of the trajectories that are sampled for human feedback"""
     preference_sampling: str = "disagree"
     """the sampling method for preferences, must be 'uniform', 'disagree' or 'entropy'"""
@@ -122,11 +122,11 @@
     """this parameter controls how deterministic or random the teacher's preferences are"""
     teacher_sim_gamma: float = 1
     """the discount factor gamma, which models myopic behavior"""
-    teacher_sim_epsilon: float = 0.05
+    teacher_sim_epsilon: float = 0
     """with probability epsilon, the teacher's preference is flipped, introducing randomness"""
-    teacher_sim_delta_skip: float = 1e-7
+    teacher_sim_delta_skip: float = 0
     """skip two trajectories if neither segment demonstrates the desired behavior"""
-    teacher_sim_delta_equal: float = 1
+    teacher_sim_delta_equal: float = 0
     """the range of two trajectories being equal"""
 
     # Unsupervised Exploration
@@ -148,229 +148,7 @@
     """path to model"""
 
 
-<<<<<<< HEAD
-def make_env(env_id, seed):
-    def thunk():
-        env = gym.make(env_id)
-        env = gym.wrappers.RecordEpisodeStatistics(env)
-        env.action_space.seed(seed)
-        return env
-
-    return thunk
-
-
-def select_actions(obs, actor, device, step, learning_start, envs):
-    if step < learning_start:
-        return np.array(
-            [envs.single_action_space.sample() for _ in range(envs.num_envs)]
-        )
-    else:
-        actions, _, _ = actor.get_action(torch.Tensor(obs).to(device))
-        return actions.detach().cpu().numpy()
-
-
-def train_q_network(data, qf1, qf2, qf1_target, qf2_target, alpha, gamma, q_optimizer):
-    with torch.no_grad():
-        real_rewards = data.rewards
-        next_state_actions, next_state_log_pi, _ = actor.get_action(
-            data.next_observations
-        )
-        qf1_next_target = qf1_target(data.next_observations, next_state_actions)
-        qf2_next_target = qf2_target(data.next_observations, next_state_actions)
-        min_qf_next_target = (
-            torch.min(qf1_next_target, qf2_next_target) - alpha * next_state_log_pi
-        )
-        next_q_value = real_rewards.flatten() + (1 - data.dones.flatten()) * gamma * (
-            min_qf_next_target
-        ).view(-1)
-
-    qf1_a_values = qf1(data.observations, data.actions).view(-1)
-    qf2_a_values = qf2(data.observations, data.actions).view(-1)
-    qf1_loss = F.mse_loss(qf1_a_values, next_q_value)
-    qf2_loss = F.mse_loss(qf2_a_values, next_q_value)
-    qf_loss = qf1_loss + qf2_loss
-
-    # optimize the model
-    q_optimizer.zero_grad()
-    qf_loss.backward()
-    q_optimizer.step()
-
-    return qf_loss, qf1_a_values, qf2_a_values, qf1_loss, qf2_loss
-
-
-def update_actor(data, actor, qf1, qf2, alpha, actor_optimizer):
-    pi, log_pi, _ = actor.get_action(data.observations)
-    qf1_pi = qf1(data.observations, pi)
-    qf2_pi = qf2(data.observations, pi)
-    min_qf_pi = torch.min(qf1_pi, qf2_pi)
-    actor_loss = ((alpha * log_pi) - min_qf_pi).mean()
-
-    actor_optimizer.zero_grad()
-    actor_loss.backward()
-    actor_optimizer.step()
-    if args.autotune:
-        with torch.no_grad():
-            _, log_pi, _ = actor.get_action(data.observations)
-        alpha_loss = (-log_alpha.exp() * (log_pi + target_entropy)).mean()
-
-        a_optimizer.zero_grad()
-        alpha_loss.backward()
-        a_optimizer.step()
-        alpha = log_alpha.exp().item()
-    return actor_loss, alpha, alpha_loss
-
-
-def update_target_networks(source_net, target_net, tau):
-    for param, target_param in zip(source_net.parameters(), target_net.parameters()):
-        target_param.data.copy_(tau * param.data + (1 - tau) * target_param.data)
-
-
-def save_model_all(run_name: str, step: int, state_dict: dict):
-    model_folder = f"./models/{run_name}/{step}"
-    os.makedirs(model_folder, exist_ok=True)
-    out_path = f"{model_folder}/checkpoint.pth"
-
-    total_state_dict = {name: obj.state_dict() for name, obj in state_dict.items()}
-    torch.save(total_state_dict, out_path)
-    logging.info(f"Saved all models and optimizers to {out_path}")
-
-
-def load_model_all(state_dict: dict, path: str, device):
-    assert os.path.exists(path), "Path to model does not exist"
-    checkpoint = torch.load(path, device)
-    for name, obj in state_dict.items():
-        if name in checkpoint:
-            obj.load_state_dict(checkpoint[name])
-    logging.info(f"Models and optimizers loaded from {path}")
-
-
-def save_replay_buffer(run_name: str, step: int, replay_buffer: ReplayBuffer):
-    model_folder = f"./models/{run_name}/{step}"
-    os.makedirs(model_folder, exist_ok=True)
-    out_path = f"{model_folder}/replay_buffer.pth"
-
-    buffer_data = {
-        "observations": replay_buffer.observations,
-        "next_observations": replay_buffer.next_observations,
-        "actions": replay_buffer.actions,
-        "rewards": replay_buffer.rewards,
-        "ground_truth_rewards": replay_buffer.ground_truth_rewards,
-        "dones": replay_buffer.dones,
-    }
-    with gzip.open(out_path, "wb") as f:
-        pickle.dump(buffer_data, f)
-    logging.info(f"Saved replay buffer to {out_path}")
-
-
-def load_replay_buffer(replay_buffer: ReplayBuffer, path: str):
-    assert os.path.exists(path), "Path to replay buffer does not exist"
-    with gzip.open(path, "rb") as f:
-        buffer_data = pickle.load(f)
-
-    replay_buffer.observations = buffer_data["observations"]
-    replay_buffer.next_observations = buffer_data["next_observations"]
-    replay_buffer.actions = buffer_data["actions"]
-    replay_buffer.rewards = buffer_data["rewards"]
-    replay_buffer.ground_truth_rewards = buffer_data["ground_truth_rewards"]
-    replay_buffer.dones = buffer_data["dones"]
-
-    logging.info(f"Replay buffer loaded from {path}")
-
-
-def is_mujoco_env(env):
-    # Try to check the internal `mujoco` attribute
-    return hasattr(env.unwrapped, "model") and hasattr(env.unwrapped, "do_simulation")
-
-
-# ALGO LOGIC: initialize agent here:
-class SoftQNetwork(nn.Module):
-    def __init__(self, env, hidden_dim, hidden_layers):
-        super().__init__()
-        self.fc_first = nn.Linear(
-            np.array(env.single_observation_space.shape).prod()
-            + np.prod(env.single_action_space.shape),
-            hidden_dim,
-        )
-
-        self.hidden_layers = nn.ModuleList()
-        for _ in range(hidden_layers):
-            self.hidden_layers.append(nn.Linear(hidden_dim, hidden_dim))
-
-        self.fc_last = nn.Linear(hidden_dim, 1)
-
-    def forward(self, x, a):
-        x = torch.cat([x, a], dim=1)
-        x = F.relu(self.fc_first(x))
-        for layer in self.hidden_layers:
-            x = F.relu(layer(x))
-        x = self.fc_last(x)
-        return x
-
-
-LOG_STD_MAX = 2
-LOG_STD_MIN = -5
-
-
-class Actor(nn.Module):
-    def __init__(self, env, hidden_dim, hidden_layers):
-        super().__init__()
-        self.fc_first = nn.Linear(
-            np.array(env.single_observation_space.shape).prod(), hidden_dim
-        )
-        self.hidden_layers = nn.ModuleList()
-        for _ in range(hidden_layers):
-            self.hidden_layers.append(nn.Linear(hidden_dim, hidden_dim))
-            self.hidden_layers.append(nn.ReLU())
-        self.fc_mean = nn.Linear(hidden_dim, np.prod(env.single_action_space.shape))
-        self.fc_logstd = nn.Linear(hidden_dim, np.prod(env.single_action_space.shape))
-        # action rescaling
-        self.register_buffer(
-            "action_scale",
-            torch.tensor(
-                (env.single_action_space.high - env.single_action_space.low) / 2.0,
-                dtype=torch.float32,
-            ),
-        )
-        self.register_buffer(
-            "action_bias",
-            torch.tensor(
-                (env.single_action_space.high + env.single_action_space.low) / 2.0,
-                dtype=torch.float32,
-            ),
-        )
-
-    def forward(self, x):
-        x = F.relu(self.fc_first(x))
-        for layer in self.hidden_layers:
-            x = layer(x)
-        mean = self.fc_mean(x)
-        log_std = self.fc_logstd(x)
-        log_std = torch.tanh(log_std)
-        log_std = LOG_STD_MIN + 0.5 * (LOG_STD_MAX - LOG_STD_MIN) * (
-            log_std + 1
-        )  # From SpinUp / Denis Yarats
-
-        return mean, log_std
-
-    def get_action(self, x):
-        mean, log_std = self(x)
-        std = log_std.exp()
-        normal = torch.distributions.Normal(mean, std)
-        x_t = normal.rsample()  # for reparameterization trick (mean + std * N(0,1))
-        y_t = torch.tanh(x_t)
-        action = y_t * self.action_scale + self.action_bias
-        log_prob = normal.log_prob(x_t)
-        # Enforcing Action Bound
-        log_prob -= torch.log(self.action_scale * (1 - y_t.pow(2)) + 1e-6)
-        log_prob = log_prob.sum(1, keepdim=True)
-        mean = torch.tanh(mean) * self.action_scale + self.action_bias
-        return action, log_prob, mean
-
-
-if __name__ == "__main__":
-=======
 def train(args: Any):
->>>>>>> 630a9d27
     import stable_baselines3 as sb3
 
     if sb3.__version__ < "2.0":
