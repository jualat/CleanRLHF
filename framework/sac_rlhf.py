--- conflicted
+++ resolved
@@ -13,7 +13,6 @@
 import tyro
 
 from tqdm import trange
-from evaluation import Evaluation
 from performance_metrics import PerformanceMetrics
 from video_recorder import VideoRecorder
 from unsupervised_exploration import ExplorationRewardKNN
@@ -33,13 +32,14 @@
     is_mujoco_env,
 )
 from critic import SoftQNetwork, train_q_network
+from evaluation import Evaluation
 
 
 @dataclass
 class Args:
     exp_name: str = os.path.basename(__file__)[: -len(".py")]
     """the name of this experiment"""
-    seed: int = 2
+    seed: int = 1
     """seed of the experiment"""
     torch_deterministic: bool = True
     """if toggled, `torch.backends.cudnn.deterministic=False`"""
@@ -64,7 +64,7 @@
     # Algorithm specific arguments
     env_id: str = "Hopper-v4"
     """the environment id of the task"""
-    total_timesteps: int = 1000
+    total_timesteps: int = 1000000
     """total timesteps of the experiments"""
     buffer_size: int = int(total_timesteps)
     """the replay memory buffer size"""
@@ -88,7 +88,9 @@
     """Entropy regularization coefficient."""
     autotune: bool = True
     """automatic tuning of the entropy coefficient"""
-    evaluation_frequency: int = 20000
+
+    ## Evaluation
+    evaluation_frequency: int = 10000
     """the frequency of evaluation"""
     evaluation_episodes: int = 30
     """the number of evaluation episodes"""
@@ -136,7 +138,7 @@
     """the range of two trajectories being equal"""
 
     # Unsupervised Exploration
-    unsupervised_exploration: bool = False
+    unsupervised_exploration: bool = True
     """toggle the unsupervised exploration"""
     total_explore_steps: int = 10000
     """total number of explore steps"""
@@ -676,15 +678,9 @@
                         global_step,
                     )
                     metrics.reset()
-<<<<<<< HEAD
-
-            if global_step % args.evaluation_frequency == 0:
-                evaluate.set_actor(actor)
-=======
             if global_step % args.evaluation_frequency == 0 and (
                 args.exploration_load or args.unsupervised_exploration
             ):
->>>>>>> d4cefd30
                 eval_dict = evaluate.evaluate_policy(
                     episodes=args.evaluation_episodes,
                     step=global_step,
@@ -702,7 +698,6 @@
                 writer.add_scalar(
                     "evaluate/median", eval_dict["median_reward"], global_step
                 )
-<<<<<<< HEAD
             if global_step >= 500000 and last_mean < 1000:
                 wandb.log(
                     {
@@ -713,10 +708,6 @@
                 )
                 break
 
-        evaluate.set_actor(actor)
-        evaluate.change_render(True)
-=======
->>>>>>> d4cefd30
         eval_dict = evaluate.evaluate_policy(
             episodes=args.evaluation_episodes,
             step=args.total_timesteps,
@@ -734,6 +725,7 @@
         writer.add_scalar(
             "evaluate/median", eval_dict["median_reward"], args.total_timesteps
         )
+
     except KeyboardInterrupt:
         logging.warning("KeyboardInterrupt caught! Saving progress...")
     finally:
