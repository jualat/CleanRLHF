--- conflicted
+++ resolved
@@ -13,11 +13,8 @@
 import torch.optim as optim
 import tyro
 
-<<<<<<< HEAD
+from video_recorder import VideoRecorder
 from unsupervised_exploration import UnsupervisedExploration
-=======
-from video_recorder import VideoRecorder
->>>>>>> b30ece65
 from preference_buffer import PreferenceBuffer
 from replay_buffer import ReplayBuffer
 from reward_net import RewardNet, train_reward
@@ -429,6 +426,7 @@
 
         actions = select_actions(obs, actor, device, global_step, args.learning_starts, envs)
 
+        # TRY NOT TO MODIFY: execute the game and log data.
         next_obs, groundTruthRewards, terminations, truncations, infos = envs.step(actions)
 
         # TRY NOT TO MODIFY: record rewards for plotting purposes
