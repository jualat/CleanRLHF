--- conflicted
+++ resolved
@@ -160,12 +160,8 @@
     elif prob_u < (1.0 - tau):
         pseudo_label = Preference.SECOND.value
     else:
-<<<<<<< HEAD
         pseudo_label = Preference.SKIP.value
 
-    return pseudo_label
-=======
-        pseudo_label = None
     return pseudo_label
 
 
@@ -222,5 +218,4 @@
     plt.title("Schedule: Total Steps vs. Cumulative Feedback Queries")
     plt.xlabel("Total Steps")
     plt.ylabel("Cumulative Feedback")
-    return plt
->>>>>>> bc02ee83
+    return plt