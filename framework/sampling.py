import numpy as np
import torch
from replay_buffer import ReplayBuffer
from reward_net import RewardNet


def uniform_sampling(rb: ReplayBuffer, traj_len: int):
    """
    Sample two trajectories from the replay buffer, uniformly.
    :param rb: The replay buffer
    :param traj_len: The trajectory length
    :return:
    """
    traj_mb1, traj_mb2 = rb.sample_trajectories(traj_len=traj_len)
    return traj_mb1[0], traj_mb2[0]


def disagreement_sampling(rb: ReplayBuffer, reward_net: RewardNet, traj_len: int):
    """
    Sample two trajectories from the replay buffer, based on the disagreement between ensemble members.
    :param rb: The replay buffer
    :param reward_net: The reward network
    :param traj_len: The trajectory length
    :return:
    """
    traj_mb1, traj_mb2 = rb.sample_trajectories(traj_len=traj_len)

    disagrees = []
    with torch.no_grad():
        for traj_1, traj_2 in zip(traj_mb1, traj_mb2):
            probs = []
            for member in range(len(reward_net.ensemble)):
                probs.append(
                    reward_net.preference_prob_hat_member(traj_1, traj_2, member)
                )
            if isinstance(probs, list):
                probs_numpy = np.array(
                    [
                        p.cpu().numpy() if isinstance(p, torch.Tensor) else p
                        for p in probs
                    ]
                )
            elif isinstance(probs, torch.Tensor):
                probs_numpy = probs.cpu().numpy()
            else:
                probs_numpy = np.array(probs)
            disagrees.append(np.std(probs_numpy, axis=0))

    disagrees_argmax = max(enumerate(disagrees), key=lambda x: x[1])[0]
    return traj_mb1[disagrees_argmax], traj_mb2[disagrees_argmax]


def entropy_sampling(rb: ReplayBuffer, reward_net: RewardNet, traj_len: int):
    """
    Sample two trajectories from the replay buffer, based on the entropy of the ensemble members.
    :param rb: The replay buffer
    :param reward_net: The reward network
    :param traj_len: The trajectory length
    :return:
    """
    traj_mb1, traj_mb2 = rb.sample_trajectories(traj_len=traj_len)

    entropies = []
    with torch.no_grad():
        for traj_1, traj_2 in zip(traj_mb1, traj_mb2):
            probs = []
            for member in range(len(reward_net.ensemble)):
                probs.append(
                    reward_net.preference_hat_entropy_member(traj_1, traj_2, member)
                )
            if isinstance(probs, list):
                probs_numpy = np.array(
                    [
                        p.cpu().numpy() if isinstance(p, torch.Tensor) else p
                        for p in probs
                    ]
                )
            elif isinstance(probs, torch.Tensor):
                probs_numpy = probs.cpu().numpy()
            else:
                probs_numpy = np.array(probs)
            entropies.append(np.mean(probs_numpy, axis=0))

    entropies_argmax = max(enumerate(entropies), key=lambda x: x[1])[0]
    return traj_mb1[entropies_argmax], traj_mb2[entropies_argmax]


<<<<<<< HEAD
=======
def slice_pairs(pairs, mini_batch_size):
    """
    Slices the pairs into mini-batches.
    :param pairs: The pairs to slice
    :param mini_batch_size: The size of the mini-batches
    :return:
    """
    return [
        pairs[i : i + mini_batch_size] for i in range(0, len(pairs), mini_batch_size)
    ]


>>>>>>> e6951430
def sample_pairs(
    size: int,
    rb: ReplayBuffer,
    sampling_strategy: str,
    reward_net: RewardNet,
    traj_len: int,
<<<<<<< HEAD
=======
    batch_sampling: str,
    mini_batch_size: int,
>>>>>>> e6951430
):
    pairs = []
    for i in range(size):
        traj1, traj2 = sample_trajectories(rb, sampling_strategy, reward_net, traj_len)
        traj1_tuple = (traj1.replay_buffer_start_idx, traj1.replay_buffer_end_idx)
        traj2_tuple = (traj2.replay_buffer_start_idx, traj2.replay_buffer_end_idx)
        pairs.append((traj1_tuple, traj2_tuple))

<<<<<<< HEAD
    return pairs
=======
    if batch_sampling == "minibatch":
        batch = slice_pairs(pairs, mini_batch_size)
    else:
        batch = [pairs]

    return batch
>>>>>>> e6951430


def sample_trajectories(
    rb: ReplayBuffer, sampling_strategy: str, reward_net: RewardNet, traj_len: int
):
    if sampling_strategy == "disagree":
        first_trajectory, second_trajectory = disagreement_sampling(
            rb, reward_net, traj_len
        )
    elif sampling_strategy == "entropy":
        first_trajectory, second_trajectory = entropy_sampling(rb, reward_net, traj_len)
    elif sampling_strategy == "uniform":
        first_trajectory, second_trajectory = uniform_sampling(rb, traj_len)
    else:
<<<<<<< HEAD
        assert False, "Invalid sampling strategy"
=======
        raise ValueError(f"Invalid sampling strategy: {sampling_strategy}")

>>>>>>> e6951430
    return first_trajectory, second_trajectory<|MERGE_RESOLUTION|>--- conflicted
+++ resolved
@@ -85,8 +85,6 @@
     return traj_mb1[entropies_argmax], traj_mb2[entropies_argmax]
 
 
-<<<<<<< HEAD
-=======
 def slice_pairs(pairs, mini_batch_size):
     """
     Slices the pairs into mini-batches.
@@ -99,18 +97,14 @@
     ]
 
 
->>>>>>> e6951430
 def sample_pairs(
     size: int,
     rb: ReplayBuffer,
     sampling_strategy: str,
     reward_net: RewardNet,
     traj_len: int,
-<<<<<<< HEAD
-=======
     batch_sampling: str,
     mini_batch_size: int,
->>>>>>> e6951430
 ):
     pairs = []
     for i in range(size):
@@ -119,16 +113,12 @@
         traj2_tuple = (traj2.replay_buffer_start_idx, traj2.replay_buffer_end_idx)
         pairs.append((traj1_tuple, traj2_tuple))
 
-<<<<<<< HEAD
-    return pairs
-=======
     if batch_sampling == "minibatch":
         batch = slice_pairs(pairs, mini_batch_size)
     else:
         batch = [pairs]
 
     return batch
->>>>>>> e6951430
 
 
 def sample_trajectories(
@@ -143,10 +133,6 @@
     elif sampling_strategy == "uniform":
         first_trajectory, second_trajectory = uniform_sampling(rb, traj_len)
     else:
-<<<<<<< HEAD
-        assert False, "Invalid sampling strategy"
-=======
         raise ValueError(f"Invalid sampling strategy: {sampling_strategy}")
 
->>>>>>> e6951430
     return first_trajectory, second_trajectory