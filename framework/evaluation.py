import os
import random
import imageio
import pandas as pd
import torch
import numpy as np
import gymnasium as gym
import tyro
import wandb

from scipy.stats import norm
from plotnine import ggplot, aes, geom_point, geom_line, labs
from actor import Actor
from env import load_model_all
from dataclasses import dataclass
from tqdm import trange


@dataclass
class Args:
    path_to_model: str = ""
    """path to model"""
    env_id: str = "Hopper-v4"
    """the environment of the policy"""
    seed: int = 1
    """seed of the experiment"""
    torch_deterministic: bool = True
    """if toggled, `torch.backends.cudnn.deterministic=False`"""
    run_name: str = ""
    """name of the run"""
    episodes: int = 30
    """number of episodes to run"""
    confidence: float = 0.95
    """confidence interval"""
    lowest_x_percent: float = 0.1
    """lowest x percent"""
    render: bool = True
    """render the videos"""
    actor_net_hidden_dim: int = 256
    """the dimension of the hidden layers in the actor network"""
    actor_net_hidden_layers: int = 4
    """the number of hidden layers in the actor network"""


class Evaluation:
    def __init__(
        self,
        path_to_model=None,
        actor=None,
        env_id="Hopper-v4",
        seed=None,
        torch_deterministic=True,
        run_name=None,
        hidden_dim=256,
        hidden_layers=4,
    ):
        self.device = torch.device("cuda:0" if torch.cuda.is_available() else "cpu")
        self.seed = seed
        self.run_name = run_name
        self.env_id = env_id

        if path_to_model:
            self.actor = Actor(
                gym.vector.SyncVectorEnv([lambda: self.env]), hidden_dim, hidden_layers
            )
            state_dict = {"actor": self.actor}
            load_model_all(state_dict, path_to_model, self.device)
        else:
            self.actor = actor
        self.actor.eval()
        if seed is not None:
            random.seed(seed)
            np.random.seed(seed)
            torch.manual_seed(seed)
        torch.backends.cudnn.deterministic = torch_deterministic

    def evaluate_policy(
        self,
        episodes=30,
        fps=30,
        confidence=0.95,
        lowest_x_pct=0.1,
        step=None,
        render=False,
        actor=None,
        track=False,
    ):
        actor = actor.eval() if actor is not None else self.actor
        env = self.make_env(render=render)
        run_name = self.run_name
        if render:
            video_folder = f"./videos/{run_name}/evaluation"
            os.makedirs(video_folder, exist_ok=True)

        episode_rewards = []
        video_paths = []
        for episode in trange(episodes, unit="episodes", desc="Evaluating"):
            obs, _ = env.reset(seed=self.seed)
            done = False
            total_episode_reward = 0
            if render:
                images = []
                img = env.render()
                images.append(img)

            while not done:
                action, _, _ = actor.get_action(
                    torch.Tensor(obs).to(self.device).unsqueeze(0)
                )
                obs, reward, termination, truncation, _ = env.step(
                    action.detach().cpu().numpy().squeeze(0)
                )
                if render:
                    images.append(env.render())
                total_episode_reward += reward
                done = termination or truncation

<<<<<<< HEAD
            if self.render:
                writer.release()
                if step is None:
                    new = f"{total_episode_reward:.2f}_{episode}.mp4"
                    renamed_path = out_path.replace(
                        f"{video_folder}/{episode}.mp4",
                        f"{video_folder}/{total_episode_reward:.2f}_{episode}.mp4",
                    )
                else:
                    new = f"{total_episode_reward:.2f}_{episode}_{step}.mp4"
                    renamed_path = out_path.replace(
                        f"{video_folder}/{episode}_{step}.mp4",
                        f"{video_folder}/{total_episode_reward:.2f}_{episode}_{step}.mp4",
                    )
                os.rename(
                    out_path,
                    renamed_path,
                )
                video_paths.append(new)
=======
            if render:
                if step is not None:
                    reward_path = f"{total_episode_reward:.0f}_{episode}_{step}.mp4"
                    out_path = os.path.join(video_folder, reward_path)
                else:
                    reward_path = f"{total_episode_reward:.0f}_{episode}.mp4"
                    out_path = os.path.join(video_folder, reward_path)
                imageio.mimsave(uri=out_path, ims=images, fps=fps)
                video_paths.append(reward_path)
>>>>>>> d4cefd30
            episode_rewards.append(total_episode_reward)
        env.close()
        mean_episode_reward = np.mean(episode_rewards)
        std_episode_reward = np.std(episode_rewards)
        alpha = 1 - confidence
        z_value = norm.ppf(1 - alpha / 2)
        confidence_interval = z_value * std_episode_reward / np.sqrt(episodes)
        left_confidence_interval = mean_episode_reward - confidence_interval
        right_confidence_interval = mean_episode_reward + confidence_interval

<<<<<<< HEAD
        if self.render:
            best_video = max(video_paths, key=lambda f: float(f.split("_")[0]))
            print("Best video by reward:", best_video)
            worst_video = min(video_paths, key=lambda f: float(f.split("_")[0]))
            print("Worst video by reward:", worst_video)
=======
        if render and track:
            best_video = max(video_paths, key=lambda f: float(f.split("_")[0]))
            worst_video = min(video_paths, key=lambda f: float(f.split("_")[0]))
            best_video_path = os.path.join(video_folder, best_video)
            worst_video_path = os.path.join(video_folder, worst_video)
>>>>>>> d4cefd30
            wandb.log(
                {
                    "Best Video": wandb.Video(
                        f"{video_folder}/{best_video}", fps=fps, format="mp4"
                    ),
                    "Worst Video": wandb.Video(
                        f"{video_folder}/{worst_video}", fps=fps, format="mp4"
                    ),
                }
            )

        return {
            "mean_reward": mean_episode_reward,
            "std_reward": std_episode_reward,
            "ci_left": left_confidence_interval,
            "ci_right": right_confidence_interval,
            "max_reward": max(episode_rewards),
            "min_reward": min(episode_rewards),
            "median_reward": np.median(episode_rewards),
            f"lowest_{lowest_x_pct}_pct": np.quantile(episode_rewards, lowest_x_pct),
            "episode_rewards": episode_rewards,
            "episode": list(range(episodes)),
        }

<<<<<<< HEAD
    def plot(self, eval_dict, step=None):
=======
    def plot(self, eval_dict, step):
>>>>>>> d4cefd30
        model_folder = f"./models/{self.run_name}"
        os.makedirs(model_folder, exist_ok=True)
        if step is not None:
            out_path = f"{model_folder}/evaluation_{step}.png"
        else:
            out_path = f"{model_folder}/evaluation.png"
        df = pd.DataFrame(eval_dict)
        (
            ggplot(df, aes(x="episode", y="episode_rewards"))
            + geom_point(aes(color="'Episode Rewards'"))
            + geom_line(
                aes(x="episode", y="mean_reward", color="'Mean Reward'"), alpha=0.7
            )
            + labs(title="Evaluation", x="Episode", y="Episode Reward", color="Legend")
        ).save(out_path, width=10, height=6, dpi=300)

    def make_env(self, render):
        if render:
            env = gym.make(self.env_id, render_mode="rgb_array")
        else:
            env = gym.make(self.env_id)
        env.action_space.seed(self.seed)
        return env


if __name__ == "__main__":
    args = tyro.cli(Args)

    evaluation = Evaluation(
        path_to_model=args.path_to_model,
        env_id=args.env_id,
        seed=args.seed,
        torch_deterministic=args.torch_deterministic,
        run_name=args.run_name,
        hidden_layers=args.actor_net_hidden_layers,
        hidden_dim=args.actor_net_hidden_dim,
    )

    eval_dict = evaluation.evaluate_policy(
        episodes=args.episodes,
        confidence=args.confidence,
        lowest_x_pct=args.lowest_x_percent,
        render=args.render,
    )

    print(eval_dict)
    evaluation.plot(eval_dict)<|MERGE_RESOLUTION|>--- conflicted
+++ resolved
@@ -115,27 +115,6 @@
                 total_episode_reward += reward
                 done = termination or truncation
 
-<<<<<<< HEAD
-            if self.render:
-                writer.release()
-                if step is None:
-                    new = f"{total_episode_reward:.2f}_{episode}.mp4"
-                    renamed_path = out_path.replace(
-                        f"{video_folder}/{episode}.mp4",
-                        f"{video_folder}/{total_episode_reward:.2f}_{episode}.mp4",
-                    )
-                else:
-                    new = f"{total_episode_reward:.2f}_{episode}_{step}.mp4"
-                    renamed_path = out_path.replace(
-                        f"{video_folder}/{episode}_{step}.mp4",
-                        f"{video_folder}/{total_episode_reward:.2f}_{episode}_{step}.mp4",
-                    )
-                os.rename(
-                    out_path,
-                    renamed_path,
-                )
-                video_paths.append(new)
-=======
             if render:
                 if step is not None:
                     reward_path = f"{total_episode_reward:.0f}_{episode}_{step}.mp4"
@@ -145,7 +124,6 @@
                     out_path = os.path.join(video_folder, reward_path)
                 imageio.mimsave(uri=out_path, ims=images, fps=fps)
                 video_paths.append(reward_path)
->>>>>>> d4cefd30
             episode_rewards.append(total_episode_reward)
         env.close()
         mean_episode_reward = np.mean(episode_rewards)
@@ -156,27 +134,15 @@
         left_confidence_interval = mean_episode_reward - confidence_interval
         right_confidence_interval = mean_episode_reward + confidence_interval
 
-<<<<<<< HEAD
-        if self.render:
-            best_video = max(video_paths, key=lambda f: float(f.split("_")[0]))
-            print("Best video by reward:", best_video)
-            worst_video = min(video_paths, key=lambda f: float(f.split("_")[0]))
-            print("Worst video by reward:", worst_video)
-=======
         if render and track:
             best_video = max(video_paths, key=lambda f: float(f.split("_")[0]))
             worst_video = min(video_paths, key=lambda f: float(f.split("_")[0]))
             best_video_path = os.path.join(video_folder, best_video)
             worst_video_path = os.path.join(video_folder, worst_video)
->>>>>>> d4cefd30
             wandb.log(
                 {
-                    "Best Video": wandb.Video(
-                        f"{video_folder}/{best_video}", fps=fps, format="mp4"
-                    ),
-                    "Worst Video": wandb.Video(
-                        f"{video_folder}/{worst_video}", fps=fps, format="mp4"
-                    ),
+                    "Best Video": wandb.Video(best_video_path, fps=fps, format="mp4"),
+                    "Worst Video": wandb.Video(worst_video_path, fps=fps, format="mp4"),
                 }
             )
 
@@ -193,11 +159,7 @@
             "episode": list(range(episodes)),
         }
 
-<<<<<<< HEAD
-    def plot(self, eval_dict, step=None):
-=======
     def plot(self, eval_dict, step):
->>>>>>> d4cefd30
         model_folder = f"./models/{self.run_name}"
         os.makedirs(model_folder, exist_ok=True)
         if step is not None:
