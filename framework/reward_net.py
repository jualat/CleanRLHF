--- conflicted
+++ resolved
@@ -541,15 +541,6 @@
                     global_step=global_step,
                 )
 
-<<<<<<< HEAD
-        losses = {
-            "total_loss": total_loss / batch_size,
-        }
-
-        metrics.log_reward_net_losses(loss_dict=losses, global_step=global_step)
-        if epoch % 10 == 0:
-            logging.info(f"Reward epoch {epoch}, Loss {losses['total_loss']}")
-=======
         metrics.log_losses(
             loss_dict=train_loss_dict,
             global_step=global_step,
@@ -585,5 +576,4 @@
                     logging.info(
                         f"Reward epoch {epoch}, "
                         f"Train Loss {train_loss_dict['train_total_loss']:.4f}"
-                    )
->>>>>>> e6951430
+                    )