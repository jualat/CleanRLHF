--- conflicted
+++ resolved
@@ -7,8 +7,7 @@
 from stable_baselines3.common.vec_env import VecNormalize
 
 
-<<<<<<< HEAD
-def gen_reward_net(hidden_dim, layers, env=None):
+def gen_reward_net(hidden_dim, layers, env=None, p=0.3):
     """
     Generate a reward network with the given parameters.
     :param hidden_dim: The dimension of the hidden layers
@@ -16,9 +15,6 @@
     :param env: The environment
     :return:
     """
-=======
-def gen_reward_net(hidden_dim, layers, env=None, p=0.3):
->>>>>>> b3c6d9b7
     reward_net = [
         nn.Linear(
             np.array(env.single_observation_space.shape).prod()
