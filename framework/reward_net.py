from typing import Optional

import numpy as np
import torch
import torch.nn as nn
from stable_baselines3.common.vec_env import VecNormalize


def gen_reward_net(hidden_dim, layers=4, env=None):
    reward_net = [
        nn.Linear(
            np.array(env.single_observation_space.shape).prod()
            + np.prod(env.single_action_space.shape),
            hidden_dim,
        )
    ]
    for _ in range(layers):
        reward_net.append(nn.Linear(hidden_dim, hidden_dim))
        reward_net.append(nn.LeakyReLU())
    reward_net.append(nn.Linear(hidden_dim, 1))
    reward_net.append(nn.Tanh())

    return reward_net


class RewardNet(nn.Module):
    def __init__(self, env, hidden_dim):
        super(RewardNet, self).__init__()
<<<<<<< HEAD
        self.fc1 = nn.Linear(
            np.array(env.single_observation_space.shape).prod()
            + np.prod(env.single_action_space.shape),
            hidden_dim,
        )
        self.fc2 = nn.Linear(hidden_dim, hidden_dim)
        self.fc3 = nn.Linear(hidden_dim, hidden_dim)
        self.fc4 = nn.Linear(hidden_dim, 1)
=======
        self.ensemble = nn.ModuleList()

        for _ in range(3):
            model = nn.Sequential(*gen_reward_net(hidden_dim, env=env))
            self.ensemble.append(model)
>>>>>>> 49d99c71

    def forward(self, x, a):
        x = torch.cat([x, a], 1)
        y = [model(x) for model in self.ensemble]
        y = torch.stack(y, dim=0)
        return torch.mean(y, dim=0)

    def preference_prob(self, r1, r2):
        # Probability based on Bradley-Terry model
        # r_{1,2} shape: (num_steps,)
        softmax = nn.Softmax(dim=0)
        exp1 = torch.sum(r1)
        exp2 = torch.sum(r2)
        prob = softmax(torch.tensor([exp1, exp2]))
        assert 0 <= prob[0] <= 1
        return prob[0]

    def preference_loss(self, predictions, preferences, epsilon=1e-7):
        # Compute binary cross entropy loss based on human feedback
        predictions = torch.clamp(predictions, epsilon, 1 - epsilon)
        return -torch.mean(
            preferences * torch.log(predictions)
            + (1 - preferences) * torch.log(1 - predictions)
        )

    def predict_reward(self, observations: np.ndarray, actions: np.ndarray):
        """
        Predict the reward for a given observation and action.
        :param observations: The observations as a numpy array
        :param actions: The action as a numpy array
        :return: The predicted as a numpy array
        """
        # Convert observations and actions to tensors
<<<<<<< HEAD
        observations = torch.tensor(observations, dtype=torch.float32).to(
            self.fc1.weight.device
        )
        actions = torch.tensor(actions, dtype=torch.float32).to(self.fc1.weight.device)
=======
        device = next(self.parameters()).device
        observations = torch.tensor(observations, dtype=torch.float32).to(device)
        actions = torch.tensor(actions, dtype=torch.float32).to(device)
>>>>>>> 49d99c71

        # Forward pass through the network
        rewards = self.forward(observations, actions)
        return rewards.cpu().detach().numpy()


def train_reward(
    model,
    optimizer,
    writer,
    pref_buffer,
    rb,
    global_step,
    epochs,
    batch_size,
    env: Optional[VecNormalize] = None,
):
    for epoch in range(epochs):
        prefs = pref_buffer.sample(batch_size)
        total_loss = 0.0
        for pref_pair in prefs:
            t1_start_idx, t1_end_idx, t2_start_idx, t2_end_idx, pref = pref_pair
            pref = torch.tensor(pref, dtype=torch.float32)

            t1 = rb.get_trajectory(int(t1_start_idx), int(t1_end_idx), env=env)
            t2 = rb.get_trajectory(int(t2_start_idx), int(t2_end_idx), env=env)
            ensemble_loss = 0.0

            for single_model in model.ensemble:
                optimizer.zero_grad()

                r1 = single_model(
                    torch.cat([t1.samples.observations, t1.samples.actions], dim=1)
                )
                r2 = single_model(
                    torch.cat([t2.samples.observations, t2.samples.actions], dim=1)
                )

                prediction = model.preference_prob(r1, r2)
                prediction = prediction.clone().detach().requires_grad_(True)

                loss = model.preference_loss(prediction, pref)
                assert loss != float("inf")
                ensemble_loss += loss

<<<<<<< HEAD
            loss = model.preference_loss(prediction, pref)
            assert loss != float("inf")
            loss.backward()
=======
            ensemble_loss /= len(model.ensemble)
            ensemble_loss.backward()
>>>>>>> 49d99c71
            optimizer.step()
            total_loss += ensemble_loss.item()

            writer.add_scalar("losses/reward_loss", ensemble_loss.item(), global_step)

        if epoch % 10 == 0:
            print(f"Reward epoch {epoch}, Loss {total_loss/(batch_size*0.5)}")
        if epoch % 100 == 0:
            print(f"Reward epoch {epoch}, Loss {loss.item()}")<|MERGE_RESOLUTION|>--- conflicted
+++ resolved
@@ -26,22 +26,11 @@
 class RewardNet(nn.Module):
     def __init__(self, env, hidden_dim):
         super(RewardNet, self).__init__()
-<<<<<<< HEAD
-        self.fc1 = nn.Linear(
-            np.array(env.single_observation_space.shape).prod()
-            + np.prod(env.single_action_space.shape),
-            hidden_dim,
-        )
-        self.fc2 = nn.Linear(hidden_dim, hidden_dim)
-        self.fc3 = nn.Linear(hidden_dim, hidden_dim)
-        self.fc4 = nn.Linear(hidden_dim, 1)
-=======
         self.ensemble = nn.ModuleList()
 
         for _ in range(3):
             model = nn.Sequential(*gen_reward_net(hidden_dim, env=env))
             self.ensemble.append(model)
->>>>>>> 49d99c71
 
     def forward(self, x, a):
         x = torch.cat([x, a], 1)
@@ -74,17 +63,11 @@
         :param actions: The action as a numpy array
         :return: The predicted as a numpy array
         """
+
         # Convert observations and actions to tensors
-<<<<<<< HEAD
-        observations = torch.tensor(observations, dtype=torch.float32).to(
-            self.fc1.weight.device
-        )
-        actions = torch.tensor(actions, dtype=torch.float32).to(self.fc1.weight.device)
-=======
         device = next(self.parameters()).device
         observations = torch.tensor(observations, dtype=torch.float32).to(device)
         actions = torch.tensor(actions, dtype=torch.float32).to(device)
->>>>>>> 49d99c71
 
         # Forward pass through the network
         rewards = self.forward(observations, actions)
@@ -130,14 +113,8 @@
                 assert loss != float("inf")
                 ensemble_loss += loss
 
-<<<<<<< HEAD
-            loss = model.preference_loss(prediction, pref)
-            assert loss != float("inf")
-            loss.backward()
-=======
             ensemble_loss /= len(model.ensemble)
             ensemble_loss.backward()
->>>>>>> 49d99c71
             optimizer.step()
             total_loss += ensemble_loss.item()
 
