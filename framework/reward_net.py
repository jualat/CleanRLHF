import logging
from typing import Optional

import numpy as np
import torch
import torch.nn as nn
from stable_baselines3.common.vec_env import VecNormalize


def gen_reward_net(hidden_dim, layers, env=None, p=0.3):
    """
    Generate a reward network with the given parameters.
    :param hidden_dim: The dimension of the hidden layers
    :param layers: The amount of hidden layers
    :param env: The environment
    :return:
    """
    reward_net = [
        nn.Linear(
            np.array(env.single_observation_space.shape).prod()
            + np.prod(env.single_action_space.shape),
            hidden_dim,
        ),
        nn.LeakyReLU(),
    ]
    for _ in range(layers):
        reward_net.append(nn.Linear(hidden_dim, hidden_dim))
        reward_net.append(nn.LeakyReLU())
        reward_net.append(nn.Dropout(p))
    reward_net.append(nn.Linear(hidden_dim, 1))

    return reward_net


class RewardNet(nn.Module):
    def __init__(self, env, hidden_dim, hidden_layers):
        super().__init__()
        self.ensemble = nn.ModuleList()

        for _ in range(3):
            model = nn.Sequential(*gen_reward_net(hidden_dim, hidden_layers, env=env))
            self.ensemble.append(model)

    def forward(self, x, a):
        """
        Forward pass through the network
        :param x: Parameter x
        :param a: Parameter a
        :return:
        """
        x = torch.cat([x, a], 1)
        y = [model(x) for model in self.ensemble]
        y = torch.stack(y, dim=0)
        return torch.mean(y, dim=0)

    def preference_prob(self, r1, r2):
        """
        Compute the probability based on the Bradley-Terry model.
        :param r1: shape: (num_steps,)
        :param r2: shape: (num_steps,)
        :return:
        """
        device = next(self.parameters()).device
        softmax = nn.Softmax(dim=0)
        exp1 = torch.sum(r1)
        exp2 = torch.sum(r2)
        prob = softmax(torch.stack([exp1, exp2]).to(device))
        assert 0 <= prob[0] <= 1
        return prob[0]

    def preference_loss(self, predictions, preferences, epsilon=1e-7):
        """
        Compute the binary cross entropy loss based on human feedback.
        :param predictions: The predictions as a tensor
        :param preferences: The preferences as a tensor
        :param epsilon: The epsilon value
        :return:
        """
        predictions = torch.clamp(predictions, epsilon, 1 - epsilon)
        return -torch.mean(
            preferences * torch.log(predictions)
            + (1 - preferences) * torch.log(1 - predictions)
        )

    def predict_reward(self, observations: np.ndarray, actions: np.ndarray):
        """
        Predict the reward for a given observation and action.
        :param observations: The observations as a numpy array
        :param actions: The action as a numpy array
        :return: The predicted as a numpy array
        """

        # Convert observations and actions to tensors
        device = next(self.parameters()).device
        observations = torch.tensor(observations, dtype=torch.float32).to(device)
        actions = torch.tensor(actions, dtype=torch.float32).to(device)

        # Forward pass through the network
        rewards = self.forward(observations, actions)
        return rewards.cpu().detach().numpy()

    def predict_reward_member(
        self, observations: np.ndarray, actions: np.ndarray, member: int = -1
    ):
        """
        Predict the reward for a given observation and action in a specific ensemble member.
        :param observations: The observations as a numpy array
        :param actions: The actions as a numpy array
        :param member: The member of the ensemble
        :return:
        """
        # Convert observations and actions to tensors
        device = next(self.parameters()).device
        observations = torch.as_tensor(observations, dtype=torch.float32, device=device)
        actions = torch.as_tensor(actions, dtype=torch.float32, device=device)

        x = torch.cat([observations, actions], 1)
        rewards = self.ensemble[member](x)
        return rewards

    def preference_prob_hat_member(self, traj1, traj2, member: int = -1):
        """
        Compute the probability based on the Bradley-Terry model for a specific ensemble member.
        :param traj1: Trajectory one
        :param traj2: Trajectory two
        :param member: The ensemble member
        :return:
        """
        softmax = nn.Softmax(dim=0)
        r1 = self.predict_reward_member(
            traj1.samples.observations,
            traj1.samples.actions,
            member=member,
        )
        r2 = self.predict_reward_member(
            traj2.samples.observations,
            traj2.samples.actions,
            member=member,
        )
        exp1 = r1.sum()
        exp2 = r2.sum()
        prob = softmax(torch.stack([exp1, exp2]))
        assert 0 <= prob[0] <= 1
        return prob[0]

    def preference_hat_entropy_member(self, traj1, traj2, member: int = -1):
        """
        Compute the entropy for a specific ensemble member.
        :param traj1: Trajectory one
        :param traj2: Trajectory two
        :param member: The member of the ensemble
        :return:
        """
        r1 = self.predict_reward_member(
            traj1.samples.observations,
            traj1.samples.actions,
            member=member,
        )
        r2 = self.predict_reward_member(
            traj2.samples.observations,
            traj2.samples.actions,
            member=member,
        )
        r_hat1 = r1.sum(dim=1)
        r_hat2 = r2.sum(dim=1)
        r_hat = torch.cat([r_hat1, r_hat2], dim=-1)

        ent = nn.functional.softmax(r_hat, dim=-1) * nn.functional.log_softmax(
            r_hat, dim=-1
        )
        ent = -ent.sum(dim=-1)
        return ent


def train_or_val_pref_batch(
    model: RewardNet,
    optimizer: torch.optim.Optimizer,
    prefs: np.ndarray,  # shape (batch_size, 5),
    rb,
    device: torch.device,
    env: Optional[VecNormalize] = None,
    do_train: bool = True,
):
    """
    Runs over a set of preference samples, either in a training mode (with backward + optimizer step)
    or validation mode (no backward).

    :param model: The reward network model
    :param optimizer: The optimizer for the model
    :param prefs: The preferences as a numpy array of shape (batch_size, 5) => [t1_start_idx, t1_end_idx, t2_start_idx, t2_end_idx, pref]
    :param rb: The replay buffer, used to get the trajectories
    :param device: The device to run the model on (CPU or GPU)
    :param env: Optional VecNormalize to normalise observations
    :param do_train: If True, do a forward/backward pass. If False, only forward pass (e.g. for validation).
    :return: total_loss over this batch of preferences
    """

    # If we are in validation mode, we don't need to compute gradients
    if not do_train:
        torch.set_grad_enabled(False)

    total_loss = 0.0
    for pref_pair in prefs:
        t1_start_idx, t1_end_idx, t2_start_idx, t2_end_idx, pref = pref_pair
        pref = torch.tensor(pref, dtype=torch.float32).to(device)

        t1 = rb.get_trajectory(int(t1_start_idx), int(t1_end_idx), env=env)
        t2 = rb.get_trajectory(int(t2_start_idx), int(t2_end_idx), env=env)

        if do_train:
            optimizer.zero_grad()

        ensemble_loss = 0.0
        for single_model in model.ensemble:
            r1 = single_model(
                torch.cat([t1.samples.observations, t1.samples.actions], dim=1).to(
                    device
                )
            )
            r2 = single_model(
                torch.cat([t2.samples.observations, t2.samples.actions], dim=1).to(
                    device
                )
            )

            prediction = model.preference_prob(r1, r2)
            loss = model.preference_loss(prediction, pref)
            assert loss != float("inf")
            ensemble_loss += loss

        ensemble_loss /= len(model.ensemble)

        if do_train:
            # Backward pass in training mode
            ensemble_loss.backward()
            torch.nn.utils.clip_grad_norm_(model.parameters(), max_norm=1.0)
            optimizer.step()

        total_loss += ensemble_loss.item()

    # Re-enable gradients if we are in training mode
    if not do_train:
        torch.set_grad_enabled(True)

    return total_loss


def train_reward(
    model: RewardNet,
    optimizer: torch.optim.Optimizer,
    metrics,
    train_pref_buffer,
    rb,
    global_step,
    epochs,
    batch_size,
    device,
    val_pref_buffer: Optional = None,
    env: Optional[VecNormalize] = None,
):
    """
    Train the reward network.
    :param model: The model to train
    :param optimizer: The optimizer for the training
    :param metrics: The metrics class
    :param pref_buffer: The preference buffer
    :param rb: The replay buffer
    :param global_step: The global step
    :param epochs: The amount of epochs
    :param batch_size: The batch size
    :param device: The torch device
    :param env: The environment
    :return:
    """
    for epoch in range(epochs):

        # ==== 1) TRAINING STEP ====
        train_prefs = train_pref_buffer.sample(batch_size)
        train_total_loss = train_or_val_pref_batch(
            model=model,
            optimizer=optimizer,
            prefs=train_prefs,
            rb=rb,
            device=device,
            env=env,
            do_train=True,
        )

        # ==== 2) VALIDATION STEP ====
        if val_pref_buffer is not None and val_pref_buffer.size > 0:
            # no need to compute gradients
            with torch.no_grad():
                val_prefs = val_pref_buffer.sample(batch_size)
                val_total_loss = train_or_val_pref_batch(
                    model=model,
                    optimizer=optimizer,
                    prefs=val_prefs,
                    rb=rb,
                    device=device,
                    env=env,
                    do_train=False,
                )

        # For both training and validation, len(prefs) is the batch size
        train_avg_loss = train_total_loss / len(train_prefs)
        val_avg_loss = val_total_loss / len(val_prefs)
        losses = {
            "train_avg_loss": train_avg_loss,
            "val_avg_loss": val_avg_loss,
        }

<<<<<<< HEAD
            ensemble_loss /= len(model.ensemble)
            ensemble_loss.backward()
            torch.nn.utils.clip_grad_norm_(model.parameters(), max_norm=1.0)
            optimizer.step()
            total_loss += ensemble_loss.item()
        losses = {
            "total_loss": total_loss / batch_size,
        }

        metrics.log_reward_net_losses(loss_dict=losses, global_step=global_step)
        if epoch % 10 == 0:
            logging.info(f"Reward epoch {epoch}, Loss {losses['total_loss']}")


def train_reward_surf(
    model,
    optimizer,
    metrics,
    pref_buffer,
    rb,
    global_step,
    epochs,
    batch_size,
    device,
    env: Optional[VecNormalize] = None,
    sampling_strategy=None,
    trajectory_length=64,
    unlabeled_batch_ratio=1,
    tau=0.8,
    lambda_ssl=0.1,
    H_max=55,
    H_min=45,
):
    from sampling import sample_pairs
    from teacher import Preference

    augmentation_factor = (H_max - H_min) / trajectory_length
    for epoch in range(int(epochs * (1 + augmentation_factor))):
        prefs = pref_buffer.sample(batch_size)
        sup_loss_accum = 0.0
        for pref_pair in prefs:
            t1_start_idx, t1_end_idx, t2_start_idx, t2_end_idx, pref = pref_pair
            pref = torch.tensor(pref, dtype=torch.float32).to(device)

            t1 = rb.get_trajectory(int(t1_start_idx), int(t1_end_idx), env=env)
            t2 = rb.get_trajectory(int(t2_start_idx), int(t2_end_idx), env=env)

            t1_aug = rb.temporal_data_augmentation(
                t1, H_max=H_max, H_min=H_min, env=env
            )
            t2_aug = rb.temporal_data_augmentation(
                t2, H_max=H_max, H_min=H_min, env=env
            )

            ensemble_loss = 0.0
            optimizer.zero_grad()

            for single_model in model.ensemble:
                r1 = single_model(
                    torch.cat(
                        [t1_aug.samples.observations, t1_aug.samples.actions], dim=1
                    ).to(device)
                )
                r2 = single_model(
                    torch.cat(
                        [t2_aug.samples.observations, t2_aug.samples.actions], dim=1
                    ).to(device)
                )

                prediction = model.preference_prob(r1, r2)
                assert (
                    prediction.requires_grad
                ), "prediction does not require gradients!"
                loss = model.preference_loss(prediction, pref)
                assert loss != float("inf")
                ensemble_loss += loss

            ensemble_loss /= len(model.ensemble)
            ensemble_loss.backward()
            torch.nn.utils.clip_grad_norm_(model.parameters(), max_norm=1.0)
            optimizer.step()

            sup_loss_accum += ensemble_loss.item()

        unsup_loss_accum = 0.0

        if unlabeled_batch_ratio > 0:
            unsup_batch_size = unlabeled_batch_ratio * batch_size
            unlabeled_pairs = sample_pairs(
                size=unsup_batch_size,
                rb=rb,
                sampling_strategy="uniform",
                reward_net=model,
                traj_len=trajectory_length,
            )
            for (t1_start_idx, t1_end_idx), (
                t2_start_idx,
                t2_end_idx,
            ) in unlabeled_pairs:
                t1_u = rb.get_trajectory(int(t1_start_idx), int(t1_end_idx), env=env)
                t2_u = rb.get_trajectory(int(t2_start_idx), int(t2_end_idx), env=env)

                t1_u_aug = rb.temporal_data_augmentation(
                    t1_u, H_max=H_max, H_min=H_min, env=env
                )
                t2_u_aug = rb.temporal_data_augmentation(
                    t2_u, H_max=H_max, H_min=H_min, env=env
                )

                # Pseudo-labeling
                with torch.no_grad():
                    r1_u = model.forward(
                        t1_u_aug.samples.observations, t1_u_aug.samples.actions
                    )
                    r2_u = model.forward(
                        t2_u_aug.samples.observations, t2_u_aug.samples.actions
                    )

                    prob_u = model.preference_prob(r1_u, r2_u)

                if prob_u > tau:
                    pseudo_label = Preference.FIRST.value
                elif prob_u < (1.0 - tau):
                    pseudo_label = Preference.SECOND.value
                else:
                    continue  # skip uncertain pseudo-label

                ensemble_loss_u = 0.0
                optimizer.zero_grad()

                for single_model in model.ensemble:
                    r1_u = single_model(
                        torch.cat(
                            [t1_u_aug.samples.observations, t1_u_aug.samples.actions],
                            dim=1,
                        ).to(device)
                    )
                    r2_u = single_model(
                        torch.cat(
                            [t2_u_aug.samples.observations, t2_u_aug.samples.actions],
                            dim=1,
                        ).to(device)
                    )
                    pred_u = model.preference_prob(r1_u, r2_u)
                    loss_u = model.preference_loss(pred_u, pseudo_label)
                    assert loss_u != float("inf")
                    ensemble_loss_u += loss_u

                ensemble_loss_u /= len(model.ensemble)
                unsup_loss_accum += ensemble_loss_u.item()

                (lambda_ssl * ensemble_loss_u).backward()
                torch.nn.utils.clip_grad_norm_(model.parameters(), max_norm=1.0)
                optimizer.step()
        losses = {
            "total_loss": (sup_loss_accum / batch_size)
            + (lambda_ssl * unsup_loss_accum) / unsup_batch_size
            if unlabeled_batch_ratio > 0
            else (sup_loss_accum / batch_size),
            "supervised_loss": (sup_loss_accum / batch_size),
            "unsupervised_loss": unsup_loss_accum
            if unlabeled_batch_ratio > 0
            else None,
        }
        metrics.log_reward_net_losses(loss_dict=losses, global_step=global_step)

        if epoch % 10 == 0:
            logging.info(
                f"Semi-supervised epoch {epoch}, "
                f"Supervised Loss {losses['supervised_loss']}, Unsupervised Loss {losses['unsupervised_loss']}"
            )
=======
        metrics.log_losses(
            loss_dict=losses,
            global_step=global_step,
        )

        if epoch % 10 == 0:
            if val_pref_buffer is not None and val_pref_buffer.size > 0:
                logging.info(
                    f"Reward epoch {epoch}, "
                    f"Train Loss {train_avg_loss :.4f}, "
                    f"Val Loss {val_avg_loss:.4f}"
                )
            else:
                logging.info(
                    f"Reward epoch {epoch}, " f"Train Loss {train_avg_loss:.4f}"
                )
>>>>>>> 9e305757
<|MERGE_RESOLUTION|>--- conflicted
+++ resolved
@@ -309,19 +309,22 @@
             "val_avg_loss": val_avg_loss,
         }
 
-<<<<<<< HEAD
-            ensemble_loss /= len(model.ensemble)
-            ensemble_loss.backward()
-            torch.nn.utils.clip_grad_norm_(model.parameters(), max_norm=1.0)
-            optimizer.step()
-            total_loss += ensemble_loss.item()
-        losses = {
-            "total_loss": total_loss / batch_size,
-        }
-
-        metrics.log_reward_net_losses(loss_dict=losses, global_step=global_step)
+        metrics.log_losses(
+            loss_dict=losses,
+            global_step=global_step,
+        )
+
         if epoch % 10 == 0:
-            logging.info(f"Reward epoch {epoch}, Loss {losses['total_loss']}")
+            if val_pref_buffer is not None and val_pref_buffer.size > 0:
+                logging.info(
+                    f"Reward epoch {epoch}, "
+                    f"Train Loss {train_avg_loss :.4f}, "
+                    f"Val Loss {val_avg_loss:.4f}"
+                )
+            else:
+                logging.info(
+                    f"Reward epoch {epoch}, " f"Train Loss {train_avg_loss:.4f}"
+                )
 
 
 def train_reward_surf(
@@ -480,22 +483,4 @@
             logging.info(
                 f"Semi-supervised epoch {epoch}, "
                 f"Supervised Loss {losses['supervised_loss']}, Unsupervised Loss {losses['unsupervised_loss']}"
-            )
-=======
-        metrics.log_losses(
-            loss_dict=losses,
-            global_step=global_step,
-        )
-
-        if epoch % 10 == 0:
-            if val_pref_buffer is not None and val_pref_buffer.size > 0:
-                logging.info(
-                    f"Reward epoch {epoch}, "
-                    f"Train Loss {train_avg_loss :.4f}, "
-                    f"Val Loss {val_avg_loss:.4f}"
-                )
-            else:
-                logging.info(
-                    f"Reward epoch {epoch}, " f"Train Loss {train_avg_loss:.4f}"
-                )
->>>>>>> 9e305757
+            )