import logging
from typing import Optional

import numpy as np
import torch
import torch.nn as nn
from stable_baselines3.common.vec_env import VecNormalize


def gen_reward_net(hidden_dim, layers, env=None):
    reward_net = [
        nn.Linear(
            np.array(env.single_observation_space.shape).prod()
            + np.prod(env.single_action_space.shape),
            hidden_dim,
        )
    ]
    for _ in range(layers):
        reward_net.append(nn.Linear(hidden_dim, hidden_dim))
        reward_net.append(nn.LeakyReLU())
    reward_net.append(nn.Linear(hidden_dim, 1))

    return reward_net


class RewardNet(nn.Module):
    def __init__(self, env, hidden_dim, hidden_layers):
        super(RewardNet, self).__init__()
        self.ensemble = nn.ModuleList()

        for _ in range(3):
            model = nn.Sequential(*gen_reward_net(hidden_dim, hidden_layers, env=env))
            self.ensemble.append(model)

    def forward(self, x, a):
        x = torch.cat([x, a], 1)
        y = [model(x) for model in self.ensemble]
        y = torch.stack(y, dim=0)
        return torch.mean(y, dim=0)

    def preference_prob(self, r1, r2):
        # Probability based on Bradley-Terry model
        # r_{1,2} shape: (num_steps,)
        device = next(self.parameters()).device
        softmax = nn.Softmax(dim=0)
        exp1 = torch.sum(r1)
        exp2 = torch.sum(r2)
        prob = softmax(torch.stack([exp1, exp2]).to(device))
        assert 0 <= prob[0] <= 1
        return prob[0]

    def preference_loss(self, predictions, preferences, epsilon=1e-7):
        # Compute binary cross entropy loss based on human feedback
        predictions = torch.clamp(predictions, epsilon, 1 - epsilon)
        return -torch.mean(
            preferences * torch.log(predictions)
            + (1 - preferences) * torch.log(1 - predictions)
        )

    def predict_reward(self, observations: np.ndarray, actions: np.ndarray):
        """
        Predict the reward for a given observation and action.
        :param observations: The observations as a numpy array
        :param actions: The action as a numpy array
        :return: The predicted as a numpy array
        """

        # Convert observations and actions to tensors
        device = next(self.parameters()).device
        observations = torch.tensor(observations, dtype=torch.float32).to(device)
        actions = torch.tensor(actions, dtype=torch.float32).to(device)

        # Forward pass through the network
        rewards = self.forward(observations, actions)
        return rewards.cpu().detach().numpy()

    def predict_reward_member(
        self, observations: np.ndarray, actions: np.ndarray, member: int = -1
    ):
        # Convert observations and actions to tensors
        device = next(self.parameters()).device
        observations = torch.tensor(observations, dtype=torch.float32).to(device)
        actions = torch.tensor(actions, dtype=torch.float32).to(device)

        x = torch.cat([observations, actions], 1)
        rewards = self.ensemble[member](x)
        return rewards

    def preference_prob_hat_member(self, traj1, traj2, member: int = -1):
        softmax = nn.Softmax(dim=0)
        r1 = self.predict_reward_member(
            traj1.samples.observations,
            traj1.samples.actions,
            member=member,
        )
        r2 = self.predict_reward_member(
            traj2.samples.observations,
            traj2.samples.actions,
            member=member,
        )
        exp1 = r1.sum()
        exp2 = r2.sum()
        prob = softmax(torch.stack([exp1, exp2]))
        assert 0 <= prob[0] <= 1
        return prob[0]

    def preference_hat_entropy_member(self, traj1, traj2, member: int = -1):
        r1 = self.predict_reward_member(
            traj1.samples.observations,
            traj1.samples.actions,
            member=member,
        )
        r2 = self.predict_reward_member(
            traj2.samples.observations,
            traj2.samples.actions,
            member=member,
        )
        r_hat1 = r1.sum(dim=1)
        r_hat2 = r2.sum(dim=1)
        r_hat = torch.cat([r_hat1, r_hat2], dim=-1)

        ent = nn.functional.softmax(r_hat, dim=-1) * nn.functional.log_softmax(
            r_hat, dim=-1
        )
        ent = -ent.sum(dim=-1)
        return ent


def train_reward(
    model,
    optimizer,
    metrics,
    pref_buffer,
    rb,
    global_step,
    epochs,
    batch_size,
    device,
    env: Optional[VecNormalize] = None,
):
    for epoch in range(epochs):
        prefs = pref_buffer.sample(batch_size)
        total_loss = 0.0
        for pref_pair in prefs:
            t1_start_idx, t1_end_idx, t2_start_idx, t2_end_idx, pref = pref_pair
            pref = torch.tensor(pref, dtype=torch.float32).to(device)

            t1 = rb.get_trajectory(int(t1_start_idx), int(t1_end_idx), env=env)
            t2 = rb.get_trajectory(int(t2_start_idx), int(t2_end_idx), env=env)
            ensemble_loss = 0.0

            optimizer.zero_grad()

            for single_model in model.ensemble:
                r1 = single_model(
                    torch.cat([t1.samples.observations, t1.samples.actions], dim=1).to(
                        device
                    )
                )
                r2 = single_model(
                    torch.cat([t2.samples.observations, t2.samples.actions], dim=1).to(
                        device
                    )
                )

                prediction = model.preference_prob(r1, r2)
                assert (
                    prediction.requires_grad
                ), "prediction does not require gradients!"

                loss = model.preference_loss(prediction, pref)
                assert loss != float("inf")
                ensemble_loss += loss

            ensemble_loss /= len(model.ensemble)
            ensemble_loss.backward()
            torch.nn.utils.clip_grad_norm_(model.parameters(), max_norm=1.0)
            optimizer.step()
            total_loss += ensemble_loss.item()
        losses = {
            "total_loss": total_loss / batch_size,
        }

        metrics.log_reward_net_losses(loss_dict=losses, global_step=global_step)
        if epoch % 10 == 0:
            logging.info(f"Reward epoch {epoch}, Loss {losses['total_loss']}")


def train_reward_surf(
    model,
    optimizer,
    metrics,
    pref_buffer,
    rb,
    global_step,
    epochs,
    batch_size,
    device,
    env: Optional[VecNormalize] = None,
    sampling_strategy=None,
    trajectory_length=64,
    unlabeled_batch_ratio=1,
    tau=0.8,
    lambda_ssl=0.1,
    H_max=55,
    H_min=45,
):
    from sampling import sample_pairs
    from teacher import Preference

    augmentation_factor = (H_max - H_min) / trajectory_length
    for epoch in range(int(epochs * (1 + augmentation_factor))):
        prefs = pref_buffer.sample(batch_size)
        sup_loss_accum = 0.0
        for pref_pair in prefs:
            t1_start_idx, t1_end_idx, t2_start_idx, t2_end_idx, pref = pref_pair
            pref = torch.tensor(pref, dtype=torch.float32).to(device)

            t1 = rb.get_trajectory(int(t1_start_idx), int(t1_end_idx), env=env)
            t2 = rb.get_trajectory(int(t2_start_idx), int(t2_end_idx), env=env)

            t1_aug = rb.temporal_data_augmentation(
                t1, H_max=H_max, H_min=H_min, env=env
            )
            t2_aug = rb.temporal_data_augmentation(
                t2, H_max=H_max, H_min=H_min, env=env
            )

            ensemble_loss = 0.0
            optimizer.zero_grad()

            for single_model in model.ensemble:
                r1 = single_model(
                    torch.cat(
                        [t1_aug.samples.observations, t1_aug.samples.actions], dim=1
                    ).to(device)
                )
                r2 = single_model(
                    torch.cat(
                        [t2_aug.samples.observations, t2_aug.samples.actions], dim=1
                    ).to(device)
                )

                prediction = model.preference_prob(r1, r2)
                assert (
                    prediction.requires_grad
                ), "prediction does not require gradients!"
                loss = model.preference_loss(prediction, pref)
                assert loss != float("inf")
                ensemble_loss += loss

            ensemble_loss /= len(model.ensemble)
            ensemble_loss.backward()
            torch.nn.utils.clip_grad_norm_(model.parameters(), max_norm=1.0)
            optimizer.step()

            sup_loss_accum += ensemble_loss.item()

        unsup_loss_accum = 0.0

        if unlabeled_batch_ratio > 0:
            unsup_batch_size = unlabeled_batch_ratio * batch_size
            unlabeled_pairs = sample_pairs(
                size=unsup_batch_size,
                rb=rb,
                sampling_strategy="uniform",
                reward_net=model,
                traj_len=trajectory_length,
            )
            for (t1_start_idx, t1_end_idx), (
                t2_start_idx,
                t2_end_idx,
            ) in unlabeled_pairs:
                t1_u = rb.get_trajectory(int(t1_start_idx), int(t1_end_idx), env=env)
                t2_u = rb.get_trajectory(int(t2_start_idx), int(t2_end_idx), env=env)

                t1_u_aug = rb.temporal_data_augmentation(
                    t1_u, H_max=H_max, H_min=H_min, env=env
                )
                t2_u_aug = rb.temporal_data_augmentation(
                    t2_u, H_max=H_max, H_min=H_min, env=env
                )

                # Pseudo-labeling
                with torch.no_grad():
                    r1_u = model(
                        torch.cat(
                            [t1_u_aug.samples.observations, t1_u_aug.samples.actions],
                            dim=1,
                        ).to(device)
                    )
                    r2_u = model(
                        torch.cat(
                            [t2_u_aug.samples.observations, t2_u_aug.samples.actions],
                            dim=1,
                        ).to(device)
                    )

                    prob_u = model.preference_prob(r1_u, r2_u)

                if prob_u > tau:
                    pseudo_label = Preference.FIRST.value
                elif prob_u < (1.0 - tau):
                    pseudo_label = Preference.SECOND.value
                else:
                    continue  # skip uncertain pseudo-label

                ensemble_loss_u = 0.0
                optimizer.zero_grad()

                for single_model in model.ensemble:
                    r1_u = single_model(
                        torch.cat(
                            [t1_u_aug.samples.observations, t1_u_aug.samples.actions],
                            dim=1,
                        ).to(device)
                    )
                    r2_u = single_model(
                        torch.cat(
                            [t2_u_aug.samples.observations, t2_u_aug.samples.actions],
                            dim=1,
                        ).to(device)
                    )
                    pred_u = model.preference_prob(r1_u, r2_u)
                    loss_u = model.preference_loss(pred_u, pseudo_label)
                    assert loss_u != float("inf")
                    ensemble_loss_u += loss_u

                ensemble_loss_u /= len(model.ensemble)
                unsup_loss_accum += ensemble_loss_u.item()

                (lambda_ssl * ensemble_loss_u).backward()
                torch.nn.utils.clip_grad_norm_(model.parameters(), max_norm=1.0)
                optimizer.step()
        losses = {
            "total_loss": (sup_loss_accum / batch_size)
            + (lambda_ssl * unsup_loss_accum) / unsup_batch_size
            if unlabeled_batch_ratio > 0
            else (sup_loss_accum / batch_size),
            "supervised_loss": (sup_loss_accum / batch_size),
            "unsupervised_loss": unsup_loss_accum
            if unlabeled_batch_ratio > 0
            else None,
        }
        metrics.log_reward_net_losses(loss_dict=losses, global_step=global_step)

        if epoch % 10 == 0:
            logging.info(
<<<<<<< HEAD
                f"Semi-supervised epoch {epoch}, "
                f"Supervised Loss {losses['supervised_loss']}, Unsupervised Loss {losses['unsupervised_loss']}"
=======
                f"Reward epoch {epoch}, Loss {total_loss / (batch_size * 0.5)}"
>>>>>>> 3dec0853
            )<|MERGE_RESOLUTION|>--- conflicted
+++ resolved
@@ -346,10 +346,6 @@
 
         if epoch % 10 == 0:
             logging.info(
-<<<<<<< HEAD
                 f"Semi-supervised epoch {epoch}, "
                 f"Supervised Loss {losses['supervised_loss']}, Unsupervised Loss {losses['unsupervised_loss']}"
-=======
-                f"Reward epoch {epoch}, Loss {total_loss / (batch_size * 0.5)}"
->>>>>>> 3dec0853
             )