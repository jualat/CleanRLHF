import logging
from typing import Optional

import numpy as np
import torch
import torch.nn as nn
from stable_baselines3.common.vec_env import VecNormalize


def gen_reward_net(hidden_dim, layers, env=None, p=0.3):
    """
    Generate a reward network with the given parameters.
    :param hidden_dim: The dimension of the hidden layers
    :param layers: The amount of hidden layers
    :param env: The environment
    :param p: Dropout value
    :return:
    """
    reward_net = [
        nn.Linear(
            np.array(env.single_observation_space.shape).prod()
            + np.prod(env.single_action_space.shape),
            hidden_dim,
        ),
        nn.LeakyReLU(),
    ]
    for _ in range(layers):
        reward_net.append(nn.Linear(hidden_dim, hidden_dim))
        reward_net.append(nn.LeakyReLU())
        reward_net.append(nn.Dropout(p))
    reward_net.append(nn.Linear(hidden_dim, 1))

    return reward_net


class RewardNet(nn.Module):
    def __init__(self, env, hidden_dim, hidden_layers, dropout):
        super().__init__()
        self.ensemble = nn.ModuleList()

        for _ in range(3):
            model = nn.Sequential(
                *gen_reward_net(hidden_dim, hidden_layers, env=env, p=dropout)
            )
            self.ensemble.append(model)

    def forward(self, x, a):
        """
        Forward pass through the network
        :param x: Parameter x
        :param a: Parameter a
        :return:
        """
        x = torch.cat([x, a], 1)
        y = [model(x) for model in self.ensemble]
        y = torch.stack(y, dim=0)
        return torch.mean(y, dim=0)

    def preference_prob(self, r1, r2):
        """
        Compute the probability based on the Bradley-Terry model.
        :param r1: shape: (num_steps,)
        :param r2: shape: (num_steps,)
        :return:
        """
        device = next(self.parameters()).device
        softmax = nn.Softmax(dim=0)
        exp1 = torch.sum(r1)
        exp2 = torch.sum(r2)
        prob = softmax(torch.stack([exp1, exp2]).to(device))
        assert 0 <= prob[0] <= 1
        return prob[0]

    def preference_loss(self, predictions, preferences, epsilon=1e-7):
        """
        Compute the binary cross entropy loss based on human feedback.
        :param predictions: The predictions as a tensor
        :param preferences: The preferences as a tensor
        :param epsilon: The epsilon value
        :return:
        """
        predictions = torch.clamp(predictions, epsilon, 1 - epsilon)
        return -torch.mean(
            preferences * torch.log(predictions)
            + (1 - preferences) * torch.log(1 - predictions)
        )

    def predict_reward(self, observations: np.ndarray, actions: np.ndarray):
        """
        Predict the reward for a given observation and action.
        :param observations: The observations as a numpy array
        :param actions: The action as a numpy array
        :return: The predicted as a numpy array
        """

        # Convert observations and actions to tensors
        device = next(self.parameters()).device
        observations = torch.tensor(observations, dtype=torch.float32).to(device)
        actions = torch.tensor(actions, dtype=torch.float32).to(device)

        # Forward pass through the network
        r_hat_all_members = []

        for member in self.ensemble:
            x = torch.cat([observations, actions], 1)
            # Forward pass through the ensemble member network
            r_hat = member(x).cpu().detach().numpy()
            r_hat_all_members.append(r_hat)

        r_hat_all_members = np.array(r_hat_all_members)
        r_hat_std = np.std(r_hat_all_members, axis=0)
        rewards = np.mean(r_hat_all_members, axis=0)

        return rewards, r_hat_std

    def predict_reward_member(
        self, observations: np.ndarray, actions: np.ndarray, member: int = -1
    ):
        """
        Predict the reward for a given observation and action in a specific ensemble member.
        :param observations: The observations as a numpy array
        :param actions: The actions as a numpy array
        :param member: The member of the ensemble
        :return:
        """
        # Convert observations and actions to tensors
        device = next(self.parameters()).device
        observations = torch.as_tensor(observations, dtype=torch.float32, device=device)
        actions = torch.as_tensor(actions, dtype=torch.float32, device=device)

        x = torch.cat([observations, actions], 1)
        rewards = self.ensemble[member](x)
        return rewards

    def preference_prob_hat_member(self, traj1, traj2, member: int = -1):
        """
        Compute the probability based on the Bradley-Terry model for a specific ensemble member.
        :param traj1: Trajectory one
        :param traj2: Trajectory two
        :param member: The ensemble member
        :return:
        """
        softmax = nn.Softmax(dim=0)
        r1 = self.predict_reward_member(
            traj1.samples.observations,
            traj1.samples.actions,
            member=member,
        )
        r2 = self.predict_reward_member(
            traj2.samples.observations,
            traj2.samples.actions,
            member=member,
        )
        exp1 = r1.sum()
        exp2 = r2.sum()
        prob = softmax(torch.stack([exp1, exp2]))
        assert 0 <= prob[0] <= 1
        return prob[0]

    def preference_hat_entropy_member(self, traj1, traj2, member: int = -1):
        """
        Compute the entropy for a specific ensemble member.
        :param traj1: Trajectory one
        :param traj2: Trajectory two
        :param member: The member of the ensemble
        :return:
        """
        r1 = self.predict_reward_member(
            traj1.samples.observations,
            traj1.samples.actions,
            member=member,
        )
        r2 = self.predict_reward_member(
            traj2.samples.observations,
            traj2.samples.actions,
            member=member,
        )
        r_hat1 = r1.sum(dim=1)
        r_hat2 = r2.sum(dim=1)
        r_hat = torch.cat([r_hat1, r_hat2], dim=-1)

        ent = nn.functional.softmax(r_hat, dim=-1) * nn.functional.log_softmax(
            r_hat, dim=-1
        )
        ent = -ent.sum(dim=-1)
        return ent


def train_or_val_pref_batch(
    model: RewardNet,
    optimizer: torch.optim.Optimizer,
    rb,
    buffer,
    device: torch.device,
    single_model,
    env: Optional[VecNormalize] = None,
    do_train: bool = True,
    surf: Optional[bool] = False,
    sampling_strategy: Optional[str] = None,
    trajectory_length: Optional[int] = 64,
    unlabeled_batch_ratio: Optional[int] = 1,
    tau: Optional[float] = 0.8,
    lambda_ssl: Optional[float] = 0.1,
    H_max: Optional[int] = 55,
    H_min: Optional[int] = 45,
    batch_sampling: Optional[str] = "full",
    mini_batch_size: Optional[int] = 10,
    batch_size: Optional[int] = 32,
):
    """
    Runs over a set of preference samples, either in a training mode (with backward + optimizer step)
    or validation mode (no backward).

    :param model: The reward network model
    :param optimizer: The optimizer for the model
    :param buffer: The preference buffer
    :param rb: The replay buffer, used to get the trajectories
    :param device: The device to run the model on (CPU or GPU)
    :param single_model: The reward network model
    :param env: Optional VecNormalize to normalise observations
    :param do_train: If True, do a forward/backward pass. If False, only forward pass (e.g. for validation).
    :param surf: Toggle surf
    :param sampling_strategy:
    :param trajectory_length: Trajectory length
    :param unlabeled_batch_ratio: Ratio of unlabeled to labeled batch size
    :param tau: Confidence threshold for pseudo-labeling
    :param lambda_ssl: Weight for the unsupervised (pseudo-labeled) loss
    :param H_max: Maximal length of the data augmented trajectory
    :param H_min: Minimal length of the data augmented trajectory
    :param batch_sampling: The batch sampling strategy
    :param mini_batch_size: The mini batch size
    :param batch_size: The batch size
    :return: total_avg_loss over this batch of preferences
    """
    from sampling import sample_pairs
    from teacher import give_pseudo_label

    train_prefs = buffer.sample(
        sample_strategy=batch_sampling,
        batch_size=batch_size,
        mini_batch_size=mini_batch_size,
    )

    # If we are in validation mode, we don't need to compute gradients
    if not do_train:
        torch.set_grad_enabled(False)

    sup_loss_accum = 0.0
    sup_num_samples = 0
    for prefs in train_prefs:
        if do_train:
            optimizer.zero_grad()
            batch_loss = torch.tensor(
                0.0, dtype=torch.float, device=device, requires_grad=True
            )
        else:
            batch_loss = torch.tensor(
                0.0, dtype=torch.float, device=device, requires_grad=False
            )

        for pref_pair in prefs:
            t1_start_idx, t1_end_idx, t2_start_idx, t2_end_idx, pref = pref_pair
            pref = torch.tensor(pref, dtype=torch.float32).to(device)

            t1 = rb.get_trajectory(int(t1_start_idx), int(t1_end_idx), env=env)
            t2 = rb.get_trajectory(int(t2_start_idx), int(t2_end_idx), env=env)
            if surf:
                t1 = rb.temporal_data_augmentation(
                    t1, H_max=H_max, H_min=H_min, env=env
                )
                t2 = rb.temporal_data_augmentation(
                    t2, H_max=H_max, H_min=H_min, env=env
                )

            r1 = single_model(
                torch.cat([t1.samples.observations, t1.samples.actions], dim=1).to(
                    device
                )
            )
            r2 = single_model(
                torch.cat([t2.samples.observations, t2.samples.actions], dim=1).to(
                    device
                )
            )

            prediction = model.preference_prob(r1, r2)
            loss = model.preference_loss(prediction, pref)
            assert loss != float("inf")
            batch_loss = batch_loss + loss
            sup_loss_accum += loss.item()
            sup_num_samples += 1
        if do_train:
            # Backward pass in training mode
            batch_loss = batch_loss / len(prefs)
            batch_loss.backward()
            torch.nn.utils.clip_grad_norm_(model.parameters(), max_norm=1.0)
            optimizer.step()
    sup_avg_loss = sup_loss_accum / sup_num_samples

    unsup_avg_loss = 0.0
    unsup_loss_accum = 0.0
    unsup_num_samples = 0
    if surf and unlabeled_batch_ratio > 0:
        unsup_batch_size = unlabeled_batch_ratio * sup_num_samples
        unlabeled_pairs_batch = sample_pairs(
            size=unsup_batch_size,
            rb=rb,
            sampling_strategy=sampling_strategy,
            reward_net=model,
            traj_len=trajectory_length,
            batch_sampling=batch_sampling,
            mini_batch_size=mini_batch_size,
        )
        for unlabeled_pairs in unlabeled_pairs_batch:
            if do_train:
                optimizer.zero_grad()
                batch_loss = torch.tensor(
                    0.0, dtype=torch.float, device=device, requires_grad=True
                )
            else:
                batch_loss = torch.tensor(
                    0.0, dtype=torch.float, device=device, requires_grad=False
                )

            for (t1_start_idx, t1_end_idx), (
                t2_start_idx,
                t2_end_idx,
            ) in unlabeled_pairs:
                t1_u = rb.get_trajectory(int(t1_start_idx), int(t1_end_idx), env=env)
                t2_u = rb.get_trajectory(int(t2_start_idx), int(t2_end_idx), env=env)

                t1_u_aug = rb.temporal_data_augmentation(
                    t1_u, H_max=H_max, H_min=H_min, env=env
                )
                t2_u_aug = rb.temporal_data_augmentation(
                    t2_u, H_max=H_max, H_min=H_min, env=env
                )

                pseudo_label = give_pseudo_label(t1_u_aug, t2_u_aug, tau, model)
                if pseudo_label is None:
                    continue

                r1_u = single_model(
                    torch.cat(
                        [t1_u_aug.samples.observations, t1_u_aug.samples.actions],
                        dim=1,
                    ).to(device)
                )
                r2_u = single_model(
                    torch.cat(
                        [t2_u_aug.samples.observations, t2_u_aug.samples.actions],
                        dim=1,
                    ).to(device)
                )
                pred_u = model.preference_prob(r1_u, r2_u)
                loss_u = model.preference_loss(pred_u, pseudo_label)
                assert loss_u != float("inf")

                batch_loss = batch_loss + loss_u
                unsup_loss_accum += loss_u.item()
                unsup_num_samples += 1

            if do_train:
                batch_loss = batch_loss / len(unlabeled_pairs)
                (lambda_ssl * batch_loss).backward()
                torch.nn.utils.clip_grad_norm_(model.parameters(), max_norm=1.0)
                optimizer.step()
        if unsup_num_samples > 0:
            unsup_avg_loss = unsup_loss_accum / unsup_num_samples

    # Re-enable gradients if we are in training mode
    if not do_train:
        torch.set_grad_enabled(True)

    total_avg_loss = sup_avg_loss + lambda_ssl * unsup_avg_loss
    if do_train:
        return {
            "train_total_loss": total_avg_loss,
            "train_supervised_loss": sup_avg_loss,
            "train_unsupervised_loss": unsup_avg_loss,
        }
    return {
        "val_total_loss": total_avg_loss,
        "val_supervised_loss": sup_avg_loss,
        "val_unsupervised_loss": unsup_avg_loss,
    }


def train_reward(
    model: RewardNet,
    optimizer: torch.optim.Optimizer,
    metrics,
    train_pref_buffer,
    rb,
    global_step,
    epochs,
    batch_size,
    mini_batch_size,
    batch_sample_strategy,
    device,
    val_pref_buffer: Optional = None,
    env: Optional[VecNormalize] = None,
    surf: bool = False,
    sampling_strategy=None,
    trajectory_length=64,
    unlabeled_batch_ratio=1,
    tau=0.8,
    lambda_ssl=0.1,
    H_max=55,
    H_min=45,
):
    """
    Train the reward network.
    :param model: The model to train
    :param optimizer: The optimizer for the training
    :param metrics: The metrics class
    :param train_pref_buffer: The preference buffer
    :param rb: The replay buffer
    :param global_step: The global step
    :param epochs: The amount of epochs
    :param batch_size: The batch size
    :param mini_batch_size: The mini batch size
    :param batch_sample_strategy: The batch sampling strategy
    :param device: The torch device
    :param val_pref_buffer: The validation preference buffer
    :param env: The environment
    :param surf: Toggle surf
    :param sampling_strategy: Sampling strategy
    :param trajectory_length: The trajectory length
    :param unlabeled_batch_ratio: Ratio of unlabeled to labeled batch size
    :param tau: Confidence threshold for pseudo-labeling
    :param lambda_ssl: Weight for the unsupervised (pseudo-labeled) loss
    :param H_max: Maximal length of the data augmented trajectory
    :param H_min: Minimal length of the data augmented trajectory
    :return:
    """
    for epoch in range(epochs):
        # ==== 1) TRAINING STEP ====

        train_loss_dict = {
            "train_total_loss": 0,
            "train_supervised_loss": 0,
            "train_unsupervised_loss": 0,
        }

        for single_model in model.ensemble:
            train_loss_dict_model = train_or_val_pref_batch(
                model=model,
                optimizer=optimizer,
                buffer=train_pref_buffer,
                rb=rb,
                single_model=single_model,
                device=device,
                env=env,
                do_train=True,
                surf=surf,
                sampling_strategy=sampling_strategy,
                trajectory_length=trajectory_length,
                unlabeled_batch_ratio=unlabeled_batch_ratio,
                tau=tau,
                lambda_ssl=lambda_ssl,
                H_max=H_max,
                H_min=H_min,
                batch_sampling=batch_sample_strategy,
                batch_size=batch_size,
                mini_batch_size=mini_batch_size,
            )
            train_loss_dict["train_total_loss"] += train_loss_dict_model[
                "train_total_loss"
            ]
            train_loss_dict["train_supervised_loss"] += train_loss_dict_model[
                "train_supervised_loss"
            ]
            train_loss_dict["train_unsupervised_loss"] += train_loss_dict_model[
                "train_unsupervised_loss"
            ]

        train_loss_dict["train_total_loss"] = train_loss_dict["train_total_loss"] / len(
            model.ensemble
        )
<<<<<<< HEAD
=======
        train_loss_dict["train_supervised_loss"] = train_loss_dict[
            "train_supervised_loss"
        ] / len(model.ensemble)
        train_loss_dict["train_unsupervised_loss"] = train_loss_dict[
            "train_unsupervised_loss"
        ] / len(model.ensemble)

>>>>>>> fbf52cce
        # ==== 2) VALIDATION STEP ====
        val_loss_dict = {
            "val_total_loss": 0,
            "val_supervised_loss": 0,
            "val_unsupervised_loss": 0,
        }
        if val_pref_buffer is not None and val_pref_buffer.size > 0:
            # no need to compute gradients
            with torch.no_grad():
                for single_model in model.ensemble:
                    val_loss_dict_model = train_or_val_pref_batch(
                        model=model,
                        optimizer=optimizer,
                        rb=rb,
                        buffer=val_pref_buffer,
                        single_model=single_model,
                        device=device,
                        env=env,
                        do_train=False,
                        surf=surf,
                        sampling_strategy=sampling_strategy,
                        trajectory_length=trajectory_length,
                        unlabeled_batch_ratio=unlabeled_batch_ratio,
                        tau=tau,
                        lambda_ssl=lambda_ssl,
                        H_max=H_max,
                        H_min=H_min,
                        batch_sampling="full",
                        mini_batch_size=mini_batch_size,
                        batch_size=batch_size,
                    )
                    val_loss_dict["val_total_loss"] += val_loss_dict_model[
                        "val_total_loss"
                    ]
                    val_loss_dict["val_supervised_loss"] += val_loss_dict_model[
                        "val_supervised_loss"
                    ]
                    val_loss_dict["val_unsupervised_loss"] = val_loss_dict_model[
                        "val_unsupervised_loss"
                    ]

                val_loss_dict["val_total_loss"] = val_loss_dict["val_total_loss"] / len(
                    model.ensemble
                )
                val_loss_dict["val_supervised_loss"] = val_loss_dict[
                    "val_supervised_loss"
                ] / len(model.ensemble)
                val_loss_dict["val_unsupervised_loss"] = val_loss_dict[
                    "val_unsupervised_loss"
                ] / len(model.ensemble)

                metrics.log_losses(
                    loss_dict=val_loss_dict,
                    global_step=global_step,
                )

        metrics.log_losses(
            loss_dict=train_loss_dict,
            global_step=global_step,
        )

        if epoch % 10 == 0:
            if (
                val_pref_buffer is not None
                and val_pref_buffer.size > 0
                and val_loss_dict is not None
            ):
                if surf:
                    logging.info(
                        f"Reward epoch {epoch}, "
                        f"Train Loss {train_loss_dict['train_total_loss']:.4f}, "
                        f"Val Loss {val_loss_dict['val_total_loss']:.4f}, "
                        f"Train Supervised Loss {train_loss_dict['train_supervised_loss']:.4f}, "
                        f"Val Supervised Loss {val_loss_dict['val_supervised_loss']:.4f}, "
                        f"Train Unsupervised Loss {train_loss_dict['train_unsupervised_loss']:.4f}, "
                        f"Val Unsupervised Loss {val_loss_dict['val_unsupervised_loss']:.4f}, "
                    )
                else:
                    logging.info(
                        f"Reward epoch {epoch}, "
                        f"Train Loss {train_loss_dict['train_total_loss']:.4f}, "
                        f"Val Loss {val_loss_dict['val_total_loss']:.4f}"
                    )
            else:
                if surf:
                    logging.info(
                        f"Reward epoch {epoch}, "
                        f"Train Loss {train_loss_dict['train_total_loss']:.4f}, "
                        f"Supervised Loss {train_loss_dict['train_supervised_loss']:.4f}, "
                        f"Unsupervised Loss {train_loss_dict['train_unsupervised_loss']:.4f}"
                    )
                else:
                    logging.info(
                        f"Reward epoch {epoch}, "
                        f"Train Loss {train_loss_dict['train_total_loss']:.4f}"
                    )<|MERGE_RESOLUTION|>--- conflicted
+++ resolved
@@ -478,8 +478,6 @@
         train_loss_dict["train_total_loss"] = train_loss_dict["train_total_loss"] / len(
             model.ensemble
         )
-<<<<<<< HEAD
-=======
         train_loss_dict["train_supervised_loss"] = train_loss_dict[
             "train_supervised_loss"
         ] / len(model.ensemble)
@@ -487,7 +485,6 @@
             "train_unsupervised_loss"
         ] / len(model.ensemble)
 
->>>>>>> fbf52cce
         # ==== 2) VALIDATION STEP ====
         val_loss_dict = {
             "val_total_loss": 0,
@@ -550,11 +547,7 @@
         )
 
         if epoch % 10 == 0:
-            if (
-                val_pref_buffer is not None
-                and val_pref_buffer.size > 0
-                and val_loss_dict is not None
-            ):
+            if val_pref_buffer is not None and val_pref_buffer.size > 0:
                 if surf:
                     logging.info(
                         f"Reward epoch {epoch}, "
