import gzip
import logging
import os
import pickle
import warnings

import gymnasium as gym
<<<<<<< HEAD
import numpy as np
=======
import shimmy
>>>>>>> b8bf3486
import torch
from dm_control import suite
from gymnasium.envs.registration import registry
from gymnasium.wrappers import FlattenObservation
from replay_buffer import ReplayBuffer


def save_model_all(run_name: str, step: int, state_dict: dict):
    """
    Save all models and optimizers to a checkpoint file
    :param run_name: The name of the run
    :param step: The current step
    :param state_dict: The current state dictionary
    :return:
    """
    model_folder = f"./models/{run_name}/{step}"
    os.makedirs(model_folder, exist_ok=True)
    out_path = f"{model_folder}/checkpoint.pth"

    total_state_dict = {name: obj.state_dict() for name, obj in state_dict.items()}
    torch.save(total_state_dict, out_path)
    logging.info(f"Saved all models and optimizers to {out_path}")


def load_model_all(state_dict: dict, path: str, device):
    """
    Load all models and optimizers from a checkpoint file
    :param state_dict: The state dictionary to load the models and optimizers into
    :param path: The path to the model
    :param device: The torch device
    :return:
    """
    assert os.path.exists(path), "Path to model does not exist"
    checkpoint = torch.load(path, device)
    for name, obj in state_dict.items():
        if name in checkpoint:
            obj.load_state_dict(checkpoint[name])
    logging.info(f"Models and optimizers loaded from {path}")


def save_replay_buffer(run_name: str, step: int, replay_buffer: ReplayBuffer):
    """
    Save the replay buffer to a file
    :param run_name: The name of the current run
    :param step: The current step
    :param replay_buffer: The current replay buffer
    :return:
    """
    model_folder = f"./models/{run_name}/{step}"
    os.makedirs(model_folder, exist_ok=True)
    out_path = f"{model_folder}/replay_buffer.pth"

    buffer_data = {
        "observations": replay_buffer.observations,
        "next_observations": replay_buffer.next_observations,
        "actions": replay_buffer.actions,
        "rewards": replay_buffer.rewards,
        "ground_truth_rewards": replay_buffer.ground_truth_rewards,
        "dones": replay_buffer.dones,
    }
    with gzip.open(out_path, "wb") as f:
        pickle.dump(buffer_data, f)
    logging.info(f"Saved replay buffer to {out_path}")


def load_replay_buffer(replay_buffer: ReplayBuffer, path: str):
    """
    Load the replay buffer from a file
    :param replay_buffer: The replay buffer to load into
    :param path: The path to the replay buffer
    :return:
    """
    assert os.path.exists(path), "Path to replay buffer does not exist"
    with gzip.open(path, "rb") as f:
        buffer_data = pickle.load(f)

    replay_buffer.observations = buffer_data["observations"]
    replay_buffer.next_observations = buffer_data["next_observations"]
    replay_buffer.actions = buffer_data["actions"]
    replay_buffer.rewards = buffer_data["rewards"]
    replay_buffer.ground_truth_rewards = buffer_data["ground_truth_rewards"]
    replay_buffer.dones = buffer_data["dones"]

    logging.info(f"Replay buffer loaded from {path}")


def is_dm_control(env_id):
    DM_CONTROL_ENV_IDS = [
        env_id
        for env_id in registry
        if env_id.startswith("dm_control")
        and env_id != "dm_control/compatibility-env-v0"
    ]
    return isinstance(DM_CONTROL_ENV_IDS, list) and env_id in DM_CONTROL_ENV_IDS


def make_single_env(env_id, render=None, camera_settings=None):
    if is_dm_control(env_id):
        name = env_id.split("/")[1]
        domain = name.split("-")[0]
        task = name.split("-")[1]
        if task != "v0":
            if render is not None and render != "human":
                render = "multi_camera"
            env = suite.load(domain_name=domain, task_name=task)
            with warnings.catch_warnings():
                warnings.filterwarnings("ignore", category=DeprecationWarning)
                env = shimmy.dm_control_compatibility.DmControlCompatibilityV0(
                    env, render_mode=render
                )
        else:
            env = gym.make(env_id, render_mode=render)
        env = FlattenObservation(env)

    else:
        env = gym.make(
            env_id, render_mode=render, default_camera_config=camera_settings
        )
    return env


def make_env(env_id, seed, render=None):
    """
    Create an environment
    :param env_id: The run argument env_id
    :param seed: The seed for creating the environment
    :param render: Set rendering mode
    :return:
    """
    if render == "":
        render = None

    def thunk():
        env = make_single_env(env_id, render=render)
        env = gym.wrappers.RecordEpisodeStatistics(env)
        env.action_space.seed(seed)
        return env

    return thunk


def make_env_ppo(env_id, gamma):
    def thunk():
        env = gym.make(env_id)
        env = gym.wrappers.FlattenObservation(env)
        env = gym.wrappers.RecordEpisodeStatistics(env)
        env = gym.wrappers.ClipAction(env)
        env = gym.wrappers.NormalizeObservation(env)
        env = gym.wrappers.TransformObservation(
            env, lambda obs: np.clip(obs, -10, 10), env.observation_space
        )
        env = gym.wrappers.NormalizeReward(env, gamma=gamma)
        env = gym.wrappers.TransformReward(env, lambda reward: np.clip(reward, -10, 10))
        return env

    return thunk


def is_mujoco_env(env) -> bool:
    """
    Check if the environment is a mujoco environment
    :param env: The environment to check
    :return:
    """
    # Try to check the internal `mujoco` attribute
    return hasattr(env.unwrapped, "model") and hasattr(env.unwrapped, "do_simulation")<|MERGE_RESOLUTION|>--- conflicted
+++ resolved
@@ -5,11 +5,8 @@
 import warnings
 
 import gymnasium as gym
-<<<<<<< HEAD
 import numpy as np
-=======
 import shimmy
->>>>>>> b8bf3486
 import torch
 from dm_control import suite
 from gymnasium.envs.registration import registry
