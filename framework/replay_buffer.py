--- conflicted
+++ resolved
@@ -103,14 +103,10 @@
         :return: two lists of mb_size many trajectories
         """
 
-<<<<<<< HEAD
-        indices = np.random.choice(self.pos - traj_len, 2 * mb_size, replace=False)
-=======
         try:
-            indices = np.random.choice(self.pos, 2 * mb_size, replace=False)
+            indices = np.random.choice(self.pos - traj_len, 2 * mb_size, replace=False)
         except ValueError:
-            indices = np.random.choice(self.pos, 2 * mb_size, replace=True)
->>>>>>> 295a7dd3
+            indices = np.random.choice(self.pos - traj_len, 2 * mb_size, replace=True)
 
         trajectories = [
             self.get_trajectory(
