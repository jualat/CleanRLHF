--- conflicted
+++ resolved
@@ -200,9 +200,6 @@
     def get_trajectory(
         self, start_idx: int, end_idx: int, env: Optional[VecNormalize] = None
     ):
-<<<<<<< HEAD
-        assert start_idx < end_idx, "start_idx=%d, end_idx=%d" % (start_idx, end_idx)
-=======
         """
         Helper function of sample_trajectories() to get a single trajectory.
         :param start_idx: The start index of the trajectory
@@ -210,7 +207,7 @@
         :param env: The environment
         :return:
         """
->>>>>>> 43b48ca8
+        assert start_idx < end_idx, "start_idx=%d, end_idx=%d" % (start_idx, end_idx)
         trajectory_indices = np.arange(start_idx, end_idx)
         trajectory_samples = self._get_samples(trajectory_indices, env)
 
