--- conflicted
+++ resolved
@@ -110,17 +110,10 @@
                 f"self.pos={self.pos}, traj_len={traj_len}, capacity={self.buffer_size}"
             )
 
-<<<<<<< HEAD
-        try:
-            indices = np.random.choice(self.pos - traj_len, 2 * mb_size, replace=False)
-        except ValueError:
-            indices = np.random.choice(self.pos - traj_len, 2 * mb_size, replace=True)
-=======
         if max_valid_index >= 2 * mb_size:
             indices = np.random.choice(max_valid_index, 2 * mb_size, replace=False)
         else:
             indices = np.random.choice(max_valid_index, 2 * mb_size, replace=True)
->>>>>>> 057b4d3b
 
         trajectories = [
             self.get_trajectory(
