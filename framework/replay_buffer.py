--- conflicted
+++ resolved
@@ -286,10 +286,9 @@
                 f"Buffer Index {idx}: Old Reward = {old_rewards[i]}, New Reward = {new_rewards[i]}"
             )
 
-<<<<<<< HEAD
-        assert not np.allclose(
-            old_rewards, new_rewards
-        ), "No change in rewards after relabeling!"
+        assert not np.allclose(old_rewards, new_rewards), (
+            "No change in rewards after relabeling!"
+        )
 
     def reset_buffer(self):
         """Reset replay buffer"""
@@ -315,25 +314,4 @@
         self.ground_truth_rewards = np.zeros(
             (self.buffer_size, self.n_envs), dtype=np.float32
         )
-        logging.debug("Replay Buffer reset")
-=======
-        assert not np.allclose(old_rewards, new_rewards), (
-            "No change in rewards after relabeling!"
-        )
-
-    def temporal_data_augmentation(
-        self, traj: Trajectory, H_max=55, H_min=45, env: Optional[VecNormalize] = None
-    ):
-        start_idx = traj.replay_buffer_start_idx
-        end_idx = traj.replay_buffer_end_idx
-        H = end_idx - start_idx
-
-        H_prime = np.random.randint(low=H_min, high=min(H_max, H) + 1)
-        offset = np.random.randint(low=0, high=H - H_prime + 1)
-
-        slice_start_idx = start_idx + offset
-        slice_end_idx = start_idx + offset + H_prime - 1
-        assert slice_start_idx < slice_end_idx, "Invalid slice"
-        assert slice_end_idx <= end_idx, "Index out of range"
-        return self.get_trajectory(slice_start_idx, slice_end_idx, env=env)
->>>>>>> e6951430
+        logging.debug("Replay Buffer reset")