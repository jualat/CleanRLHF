[tool.poetry]
name = "cleanrlhf"
version = "0.1.0"
description = ""
authors = ["Your Name <you@example.com>"]
readme = "README.md"

[tool.poetry.dependencies]
python = "^3.10"
gym = "0.23.1"
gymnasium = ">=0.28.1"
imageio = "^2.14.1"
moviepy = "^1.0.3"
mujoco = "<=2.3.3"
opencv-python = "^4.10.0"
stable-baselines3 = "2.0.0"
tensorboard = "^2.10.0"
torch = ">=1.12.1"
tyro = "^0.5.10"
wandb = "^0.13.11"
<<<<<<< HEAD
scipy = ">=1.14.1"
=======
pre-commit = "^4.0.1"
>>>>>>> 57affda4


[build-system]
requires = ["poetry-core"]
build-backend = "poetry.core.masonry.api"<|MERGE_RESOLUTION|>--- conflicted
+++ resolved
@@ -18,11 +18,8 @@
 torch = ">=1.12.1"
 tyro = "^0.5.10"
 wandb = "^0.13.11"
-<<<<<<< HEAD
 scipy = ">=1.14.1"
-=======
 pre-commit = "^4.0.1"
->>>>>>> 57affda4
 
 
 [build-system]
