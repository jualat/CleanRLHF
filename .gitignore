# IDE-specific files
.idea
<<<<<<< HEAD

# Automatic activation of pyenv-virtualenv
.python-version
=======
.DS_Store
>>>>>>> db542bf7
<|MERGE_RESOLUTION|>--- conflicted
+++ resolved
@@ -1,9 +1,7 @@
 # IDE-specific files
 .idea
-<<<<<<< HEAD
 
 # Automatic activation of pyenv-virtualenv
 .python-version
-=======
-.DS_Store
->>>>>>> db542bf7
+
+.DS_Store